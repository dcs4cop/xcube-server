# The MIT License (MIT)
# Copyright (c) 2018 by the xcube development team and contributors
#
# Permission is hereby granted, free of charge, to any person obtaining a copy of
# this software and associated documentation files (the "Software"), to deal in
# the Software without restriction, including without limitation the rights to
# use, copy, modify, merge, publish, distribute, sublicense, and/or sell copies
# of the Software, and to permit persons to whom the Software is furnished to do
# so, subject to the following conditions:
#
# The above copyright notice and this permission notice shall be included in all
# copies or substantial portions of the Software.
#
# THE SOFTWARE IS PROVIDED "AS IS", WITHOUT WARRANTY OF ANY KIND, EXPRESS OR
# IMPLIED, INCLUDING BUT NOT LIMITED TO THE WARRANTIES OF MERCHANTABILITY,
# FITNESS FOR A PARTICULAR PURPOSE AND NONINFRINGEMENT. IN NO EVENT SHALL THE
# AUTHORS OR COPYRIGHT HOLDERS BE LIABLE FOR ANY CLAIM, DAMAGES OR OTHER
# LIABILITY, WHETHER IN AN ACTION OF CONTRACT, TORT OR OTHERWISE, ARISING FROM,
# OUT OF OR IN CONNECTION WITH THE SOFTWARE OR THE USE OR OTHER DEALINGS IN THE
# SOFTWARE.

import glob
import logging
import os
import threading
import time
from typing import Any, Dict, List, Optional, Tuple

import fiona
import numpy as np
import pandas as pd
import s3fs
import xarray as xr
import zarr

from . import __version__
from .cache import MemoryCacheStore, Cache, FileCacheStore
from .defaults import DEFAULT_CMAP_CBAR, DEFAULT_CMAP_VMIN, \
    DEFAULT_CMAP_VMAX, FILE_TILE_CACHE_PATH, \
    API_PREFIX, DEFAULT_NAME, DEFAULT_LOG_PERF
from .errors import ServiceConfigError, ServiceError, ServiceBadRequestError, ServiceResourceNotFoundError
<<<<<<< HEAD
from .logtime import log_time
from .mldataset import StoredMultiLevelDataset, BaseMultiLevelDataset, MultiLevelDataset
=======
from .perf import measure_time
>>>>>>> 43273364
from .reqparams import RequestParams

COMPUTE_DATASET = 'compute_dataset'
ALL_PLACES = "all"

_LOG = logging.getLogger('xcube')

Config = Dict[str, Any]


# noinspection PyMethodMayBeStatic
class ServiceContext:

    def __init__(self,
                 name: str = DEFAULT_NAME,
                 base_dir: str = None,
                 config: Config = None,
                 log_perf: bool = DEFAULT_LOG_PERF,
                 mem_tile_cache_capacity: int = None,
                 file_tile_cache_capacity: int = None):
        self._name = name
        self.base_dir = os.path.abspath(base_dir or '')
        self._config = config if config is not None else dict()
        self._place_group_cache = dict()
        self._feature_index = 0
        self._log_perf = log_perf
        self._lock = threading.RLock()

        self.dataset_cache = dict()  # contains tuples of form (MultiLevelDataset, ds_descriptor)
        # TODO by forman: move pyramid_cache, mem_tile_cache, rgb_tile_cache into dataset_cache values
        self.image_cache = dict()

        if mem_tile_cache_capacity and mem_tile_cache_capacity > 0:
            self.mem_tile_cache = Cache(MemoryCacheStore(),
                                        capacity=mem_tile_cache_capacity,
                                        threshold=0.75)
        else:
            self.mem_tile_cache = None

        if file_tile_cache_capacity and file_tile_cache_capacity > 0:
            tile_cache_dir = os.path.join(FILE_TILE_CACHE_PATH, 'v%s' % __version__, 'tiles')
            self.rgb_tile_cache = Cache(FileCacheStore(tile_cache_dir, ".png"),
                                        capacity=file_tile_cache_capacity,
                                        threshold=0.75)
        else:
            self.rgb_tile_cache = None

    @property
    def config(self) -> Config:
        return self._config

    @config.setter
    def config(self, config: Config):
        if self._config:
            old_dataset_descriptors = self._config.get('Datasets')
            new_dataset_descriptors = config.get('Datasets')

            clean_image_caches = False

            if not new_dataset_descriptors:
                for ml_dataset, _ in self.dataset_cache.values():
                    ml_dataset.close()
                self.dataset_cache.clear()

            if new_dataset_descriptors and old_dataset_descriptors:
                ds_names = list(self.dataset_cache.keys())
                for ds_name in ds_names:
                    dataset_descriptor = self.find_dataset_descriptor(new_dataset_descriptors, ds_name)
                    if dataset_descriptor is None:
                        ml_dataset, _ = self.dataset_cache[ds_name]
                        ml_dataset.close()
                        del self.dataset_cache[ds_name]

            if clean_image_caches:
                self.image_cache.clear()
                if self.rgb_tile_cache is not None:
                    self.rgb_tile_cache.clear()

        self._config = config

    @property
    def log_perf(self) -> bool:
        return self._log_perf

    def get_service_url(self, base_url, *path: str):
        return base_url + '/' + self._name + API_PREFIX + '/' + '/'.join(path)

    def get_ml_dataset(self, ds_id: str) -> MultiLevelDataset:
        ml_dataset, _ = self._get_dataset_entry(ds_id)
        return ml_dataset

    def get_dataset(self, ds_id: str) -> xr.Dataset:
        ml_dataset, _ = self._get_dataset_entry(ds_id)
        return ml_dataset.base_dataset

    def get_dataset_and_variable(self, ds_id: str, var_name: str) -> Tuple[xr.Dataset, xr.DataArray]:
        dataset = self.get_dataset(ds_id)
        if var_name in dataset:
            return dataset, dataset[var_name]
        raise ServiceResourceNotFoundError(f'Variable "{var_name}" not found in dataset "{ds_id}"')

    def get_variable_for_z(self, ds_id: str, var_name: str, z_index: int) -> xr.DataArray:
        ml_dataset = self.get_ml_dataset(ds_id)
        dataset = ml_dataset.get_dataset(ml_dataset.num_levels - 1 - z_index)
        if var_name not in dataset:
            raise ServiceResourceNotFoundError(f'Variable "{var_name}" not found in dataset "{ds_id}"')
        return dataset[var_name]

    def get_dataset_descriptors(self):
        dataset_descriptors = self.config.get('Datasets')
        if not dataset_descriptors:
            raise ServiceConfigError(f"No datasets configured")
        return dataset_descriptors

    def get_dataset_descriptor(self, ds_id: str) -> Dict[str, Any]:
        dataset_descriptors = self.get_dataset_descriptors()
        if not dataset_descriptors:
            raise ServiceConfigError(f"No datasets configured")
        dataset_descriptor = self.find_dataset_descriptor(dataset_descriptors, ds_id)
        if dataset_descriptor is None:
            raise ServiceResourceNotFoundError(f'Dataset "{ds_id}" not found')
        return dataset_descriptor

    def get_tile_grid(self, ds_id: str):
        ml_dataset, _ = self._get_dataset_entry(ds_id)
        return ml_dataset.tile_grid

    def get_color_mapping(self, ds_id: str, var_name: str):
        dataset_descriptor = self.get_dataset_descriptor(ds_id)
        style_name = dataset_descriptor.get('Style', 'default')
        styles = self.config.get('Styles')
        if styles:
            style = None
            for s in styles:
                if style_name == s['Identifier']:
                    style = s
            # TODO: check color_mappings is not None
            if style:
                color_mappings = style.get('ColorMappings')
                if color_mappings:
                    # TODO: check color_mappings is not None
                    color_mapping = color_mappings.get(var_name)
                    if color_mapping:
                        cmap_cbar = color_mapping.get('ColorBar', DEFAULT_CMAP_CBAR)
                        cmap_vmin, cmap_vmax = color_mapping.get('ValueRange', (DEFAULT_CMAP_VMIN, DEFAULT_CMAP_VMAX))
                        return cmap_cbar, cmap_vmin, cmap_vmax
        _LOG.warning(f'color mapping for variable {var_name!r} of dataset {ds_id!r} undefined: using defaults')
        return DEFAULT_CMAP_CBAR, DEFAULT_CMAP_VMIN, DEFAULT_CMAP_VMAX

<<<<<<< HEAD
    def _get_dataset_entry(self, ds_id: str) -> Tuple[MultiLevelDataset, Dict[str, Any]]:
        if ds_id not in self.dataset_cache:
            with self._lock:
                self.dataset_cache[ds_id] = self._create_dataset_entry(ds_id)
        return self.dataset_cache[ds_id]

    def _create_dataset_entry(self, ds_id: str) -> Tuple[MultiLevelDataset, Dict[str, Any]]:

        dataset_descriptor = self.get_dataset_descriptor(ds_id)

        path = dataset_descriptor.get('Path')
        if not path:
            raise ServiceConfigError(f"Missing 'path' entry in dataset descriptor {ds_id}")

        t1 = time.clock()

        fs_type = dataset_descriptor.get('FileSystem', 'local')
        if fs_type == 'obs':
            data_format = dataset_descriptor.get('Format', 'zarr')
            if data_format != 'zarr':
                raise ServiceConfigError(f"Invalid format={data_format!r} in dataset descriptor {ds_id!r}")
            client_kwargs = {}
            if 'Endpoint' in dataset_descriptor:
                client_kwargs['endpoint_url'] = dataset_descriptor['Endpoint']
            if 'Region' in dataset_descriptor:
                client_kwargs['region_name'] = dataset_descriptor['Region']
            s3 = s3fs.S3FileSystem(anon=True, client_kwargs=client_kwargs)
            store = s3fs.S3Map(root=path, s3=s3, check=False)
            cached_store = zarr.LRUStoreCache(store, max_size=2 ** 28)
            with log_time(f"opened remote dataset {path}"):
                ds = xr.open_zarr(cached_store)
            ml_dataset = BaseMultiLevelDataset(ds)
        elif fs_type == 'local':
            if not os.path.isabs(path):
                path = os.path.join(self.base_dir, path)

            data_format = dataset_descriptor.get('Format', 'nc')
            if data_format == 'nc':
                with log_time(f"opened local NetCDF dataset {path}"):
                    ds = xr.open_dataset(path)
                ml_dataset = BaseMultiLevelDataset(ds)
            elif data_format == 'zarr':
                with log_time(f"opened local Zarr dataset {path}"):
                    ds = xr.open_zarr(path)
                ml_dataset = BaseMultiLevelDataset(ds)
            elif data_format == 'levels':
                with log_time(f"opened local multi-level dataset {path}"):
                    ml_dataset = StoredMultiLevelDataset(path)
=======
    def get_dataset(self, ds_id: str) -> xr.Dataset:
        if ds_id in self.dataset_cache:
            ds, _, _ = self.dataset_cache[ds_id]
        else:
            dataset_descriptor = self.get_dataset_descriptor(ds_id)

            path = dataset_descriptor.get('Path')
            if not path:
                raise ServiceConfigError(f"Missing 'path' entry in dataset descriptor {ds_id}")

            t1 = time.clock()

            fs_type = dataset_descriptor.get('FileSystem', 'local')
            if fs_type == 'obs':
                data_format = dataset_descriptor.get('Format', 'zarr')
                if data_format != 'zarr':
                    raise ServiceConfigError(f"Invalid format={data_format!r} in dataset descriptor {ds_id!r}")
                client_kwargs = {}
                if 'Endpoint' in dataset_descriptor:
                    client_kwargs['endpoint_url'] = dataset_descriptor['Endpoint']
                if 'Region' in dataset_descriptor:
                    client_kwargs['region_name'] = dataset_descriptor['Region']
                s3 = s3fs.S3FileSystem(anon=True, client_kwargs=client_kwargs)
                store = s3fs.S3Map(root=path, s3=s3, check=False)
                cached_store = zarr.LRUStoreCache(store, max_size=2 ** 28)
                with measure_time(tag=f"opened remote dataset {path}"):
                    ds = xr.open_zarr(cached_store)
            elif fs_type == 'local':
                if not os.path.isabs(path):
                    path = os.path.join(self.base_dir, path)
                data_format = dataset_descriptor.get('Format', 'nc')
                if data_format == 'nc':
                    with measure_time(tag=f"opened local NetCDF dataset {path}"):
                        ds = xr.open_dataset(path)
                elif data_format == 'zarr':
                    with measure_time(tag=f"opened local zarr dataset {path}"):
                        ds = xr.open_zarr(path)
                else:
                    raise ServiceConfigError(f"Invalid format={data_format!r} in dataset descriptor {ds_id!r}")
            elif fs_type == 'computed':
                if not os.path.isabs(path):
                    path = os.path.join(self.base_dir, path)
                with open(path) as fp:
                    python_code = fp.read()

                local_env = dict()
                global_env = None
                try:
                    exec(python_code, global_env, local_env)
                except Exception as e:
                    raise ServiceError(f"Failed to compute dataset {ds_id!r} from {path!r}: {e}") from e

                callable_name = dataset_descriptor.get('Function', COMPUTE_DATASET)
                callable_args = dataset_descriptor.get('Args', [])

                callable_obj = local_env.get(callable_name)
                if callable_obj is None:
                    raise ServiceConfigError(f"Invalid dataset descriptor {ds_id!r}: "
                                             f"no callable named {callable_name!r} found in {path!r}")
                elif not callable(callable_obj):
                    raise ServiceConfigError(f"Invalid dataset descriptor {ds_id!r}: "
                                             f"object {callable_name!r} in {path!r} is not callable")

                args = list()
                for arg_value in callable_args:
                    if isinstance(arg_value, str) and len(arg_value) > 2 \
                            and arg_value.startswith('@') and arg_value.endswith('@'):
                        ref_ds_name = arg_value[1:-1]
                        if not self.get_dataset_descriptor(ref_ds_name):
                            raise ServiceConfigError(f"Invalid dataset descriptor {ds_id!r}: "
                                                     f"argument {arg_value!r} of callable {callable_name!r} "
                                                     f"must reference another dataset")
                        args.append(self.get_dataset(ref_ds_name))
                    else:
                        args.append(arg_value)

                try:
                    with measure_time(tag=f"created computed dataset {ds_id}"):
                        ds = callable_obj(*args)
                except Exception as e:
                    raise ServiceError(f"Failed to compute dataset {ds_id!r} "
                                       f"from function {callable_name!r} in {path!r}: {e}") from e
                if not isinstance(ds, xr.Dataset):
                    raise ServiceError(f"Failed to compute dataset {ds_id!r} "
                                       f"from function {callable_name!r} in {path!r}: "
                                       f"expected an xarray.Dataset but got a {type(ds)}")
>>>>>>> 43273364
            else:
                raise ServiceConfigError(f"Invalid format={data_format!r} in dataset descriptor {ds_id!r}")
        elif fs_type == 'computed':
            if not os.path.isabs(path):
                path = os.path.join(self.base_dir, path)
            with open(path) as fp:
                python_code = fp.read()

            local_env = dict()
            global_env = None
            try:
                exec(python_code, global_env, local_env)
            except Exception as e:
                raise ServiceError(f"Failed to compute dataset {ds_id!r} from {path!r}: {e}") from e

            callable_name = dataset_descriptor.get('Function', COMPUTE_DATASET)
            callable_args = dataset_descriptor.get('Args', [])
            callable_kwargs = dataset_descriptor.get('Kwargs', {})

            callable_obj = local_env.get(callable_name)
            if callable_obj is None:
                raise ServiceConfigError(f"Invalid dataset descriptor {ds_id!r}: "
                                         f"no callable named {callable_name!r} found in {path!r}")
            elif not callable(callable_obj):
                raise ServiceConfigError(f"Invalid dataset descriptor {ds_id!r}: "
                                         f"object {callable_name!r} in {path!r} is not callable")

            def parse_arg_value(arg_value):
                if isinstance(arg_value, str) and len(arg_value) > 2 \
                        and arg_value.startswith('@') and arg_value.endswith('@'):
                    ref_ds_name = arg_value[1:-1]
                    if not self.get_dataset_descriptor(ref_ds_name):
                        raise ServiceConfigError(f"Invalid dataset descriptor {ds_id!r}: "
                                                 f"argument {arg_value!r} of callable {callable_name!r} "
                                                 f"must reference another dataset")
                    return self.get_dataset(ref_ds_name)
                return arg_value

            args = [parse_arg_value(arg) for arg in callable_args]
            kwargs = {kw: parse_arg_value(arg) for kw, arg in callable_kwargs.items()}

            try:
                with log_time(f"created computed dataset {ds_id}"):
                    ds = callable_obj(*args, **kwargs)

                # TODO (forman): issue #46: instead use ComputedMultiLevelDatasets.
                ml_dataset = BaseMultiLevelDataset(ds)

            except Exception as e:
                raise ServiceError(f"Failed to compute dataset {ds_id!r} "
                                   f"from function {callable_name!r} in {path!r}: {e}") from e
            if not isinstance(ds, xr.Dataset):
                raise ServiceError(f"Failed to compute dataset {ds_id!r} "
                                   f"from function {callable_name!r} in {path!r}: "
                                   f"expected an xarray.Dataset but got a {type(ds)}")
        else:
            raise ServiceConfigError(f"Invalid fs={fs_type!r} in dataset descriptor {ds_id!r}")

        t2 = time.clock()

        if self.config.get("trace_perf", False):
            print(f'PERF: opening {ds_id!r} took {t2 - t1} seconds')

        return ml_dataset, dataset_descriptor

    def get_legend_label(self, ds_name: str, var_name: str):
        dataset = self.get_dataset(ds_name)
        if var_name in dataset:
            ds = self.get_dataset(ds_name)
            units = ds[var_name].units
            return units
        raise ServiceResourceNotFoundError(f'Variable "{var_name}" not found in dataset "{ds_name}"')

    def get_place_groups(self) -> List[Dict]:
        place_group_configs = self._config.get("PlaceGroups", [])
        place_groups = []
        for features_config in place_group_configs:
            place_groups.append(dict(id=features_config.get("Identifier"),
                                     title=features_config.get("Title")))
        return place_groups

    def get_dataset_place_groups(self, ds_id: str) -> List[Dict]:
        dataset_descriptor = self.get_dataset_descriptor(ds_id)
        place_group_configs = dataset_descriptor.get("PlaceGroups")
        if not place_group_configs:
            return []

        place_group_id_prefix = f"DS-{ds_id}-"

        place_groups = []
        for k, v in self._place_group_cache.items():
            if k.startswith(place_group_id_prefix):
                place_groups.append(v)
        if place_groups:
            return place_groups

        place_groups = self._load_place_groups(place_group_configs)
        for place_group in place_groups:
            self._place_group_cache[place_group_id_prefix + place_group["id"]] = place_group

        return place_groups

    def get_place_group(self, place_group_id: str = ALL_PLACES) -> Dict:
        if ALL_PLACES not in self._place_group_cache:
            place_group_configs = self._config.get("PlaceGroups", [])
            place_groups = self._load_place_groups(place_group_configs)

            all_features = []
            for place_group in place_groups:
                all_features.extend(place_group["features"])
                self._place_group_cache[place_group["id"]] = place_group

            self._place_group_cache[ALL_PLACES] = dict(type="FeatureCollection", features=all_features)

        if place_group_id not in self._place_group_cache:
            raise ServiceResourceNotFoundError(f'Place group "{place_group_id}" not found')

        return self._place_group_cache[place_group_id]

    def _load_place_groups(self, place_group_configs: List[Dict[str, Any]]) -> List[Dict[str, Any]]:
        place_groups = []
        for place_group_config in place_group_configs:
            place_group = self._load_place_group(place_group_config)
            place_groups.append(place_group)
        return place_groups

    def _load_place_group(self, place_group_config: Dict[str, Any]) -> Dict[str, Any]:
        ref_id = place_group_config.get("PlaceGroupRef")
        if ref_id:
            # Trigger loading of all global "PlaceGroup" entries
            self.get_place_group()
            if len(place_group_config) > 1:
                raise ServiceError("'PlaceGroupRef' if present, must be the only entry in a 'PlaceGroups' item")
            if ref_id not in self._place_group_cache:
                raise ServiceError("Invalid 'PlaceGroupRef' entry in a 'PlaceGroups' item")
            return self._place_group_cache[ref_id]

        place_group_id = place_group_config.get("Identifier")
        if not place_group_id:
            raise ServiceError("Missing 'Identifier' entry in a 'PlaceGroups' item")
        if place_group_id == ALL_PLACES:
            raise ServiceError("Invalid 'Identifier' entry in a 'PlaceGroups' item")

        place_group_title = place_group_config.get("Title", place_group_id)

        place_path_wc = place_group_config.get("Path")
        if not place_path_wc:
            raise ServiceError("Missing 'Path' entry in a 'PlaceGroups' item")
        if not os.path.isabs(place_path_wc):
            place_path_wc = os.path.join(self.base_dir, place_path_wc)

        property_mapping = place_group_config.get("PropertyMapping")
        character_encoding = place_group_config.get("CharacterEncoding", "utf-8")

        features = []
        collection_files = glob.glob(place_path_wc)
        for collection_file in collection_files:
            with fiona.open(collection_file, encoding=character_encoding) as feature_collection:
                for feature in feature_collection:
                    self._remove_feature_id(feature)
                    feature["id"] = str(self._feature_index)
                    self._feature_index += 1
                    features.append(feature)

        place_group = dict(type="FeatureCollection",
                           features=features,
                           id=place_group_id,
                           title=place_group_title,
                           propertyMapping=property_mapping)

        sub_place_group_configs = place_group_config.get("Places")
        if sub_place_group_configs:
            sub_place_groups = self._load_place_groups(sub_place_group_configs)
            place_group["placeGroups"] = sub_place_groups

        return place_group

    @classmethod
    def _remove_feature_id(cls, feature: Dict):
        cls._remove_id(feature)
        if "properties" in feature:
            cls._remove_id(feature["properties"])

    @classmethod
    def _remove_id(cls, properties: Dict):
        if "id" in properties:
            del properties["id"]
        if "ID" in properties:
            del properties["ID"]

    def get_dataset_and_coord_variable(self, ds_name: str, dim_name: str):
        ds = self.get_dataset(ds_name)
        if dim_name not in ds.coords:
            raise ServiceResourceNotFoundError(f'Dimension {dim_name!r} has no coordinates in dataset {ds_name!r}')
        return ds, ds.coords[dim_name]

    @classmethod
    def get_var_indexers(cls,
                         ds_name: str,
                         var_name: str,
                         var: xr.DataArray,
                         dim_names: List[str],
                         params: RequestParams) -> Dict[str, Any]:
        var_indexers = dict()
        for dim_name in dim_names:
            if dim_name not in var.coords:
                raise ServiceBadRequestError(
                    f'dimension {dim_name!r} of variable {var_name!r} of dataset {ds_name!r} has no coordinates')
            coord_var = var.coords[dim_name]
            dim_value_str = params.get_query_argument(dim_name, None)
            try:
                if dim_value_str is None:
                    var_indexers[dim_name] = coord_var.values[0]
                elif dim_value_str == 'current':
                    var_indexers[dim_name] = coord_var.values[-1]
                elif np.issubdtype(coord_var.dtype, np.floating):
                    var_indexers[dim_name] = float(dim_value_str)
                elif np.issubdtype(coord_var.dtype, np.integer):
                    var_indexers[dim_name] = int(dim_value_str)
                elif np.issubdtype(coord_var.dtype, np.datetime64):
                    var_indexers[dim_name] = pd.to_datetime(dim_value_str)
                else:
                    raise ValueError(f'unable to dimension value {dim_value_str!r} to {coord_var.dtype!r}')
            except ValueError as e:
                raise ServiceBadRequestError(
                    f'{dim_value_str!r} is not a valid value for dimension {dim_name!r} '
                    f'of variable {var_name!r} of dataset {ds_name!r}') from e
        return var_indexers

    @classmethod
    def find_dataset_descriptor(cls,
                                dataset_descriptors: List[Dict[str, Any]],
                                ds_name: str) -> Optional[Dict[str, Any]]:
        # TODO: optimize by dict/key lookup
        return next((dsd for dsd in dataset_descriptors if dsd['Identifier'] == ds_name), None)<|MERGE_RESOLUTION|>--- conflicted
+++ resolved
@@ -37,14 +37,10 @@
 from .cache import MemoryCacheStore, Cache, FileCacheStore
 from .defaults import DEFAULT_CMAP_CBAR, DEFAULT_CMAP_VMIN, \
     DEFAULT_CMAP_VMAX, FILE_TILE_CACHE_PATH, \
-    API_PREFIX, DEFAULT_NAME, DEFAULT_LOG_PERF
+    API_PREFIX, DEFAULT_NAME, DEFAULT_TRACE_PERF
 from .errors import ServiceConfigError, ServiceError, ServiceBadRequestError, ServiceResourceNotFoundError
-<<<<<<< HEAD
-from .logtime import log_time
 from .mldataset import StoredMultiLevelDataset, BaseMultiLevelDataset, MultiLevelDataset
-=======
 from .perf import measure_time
->>>>>>> 43273364
 from .reqparams import RequestParams
 
 COMPUTE_DATASET = 'compute_dataset'
@@ -62,7 +58,7 @@
                  name: str = DEFAULT_NAME,
                  base_dir: str = None,
                  config: Config = None,
-                 log_perf: bool = DEFAULT_LOG_PERF,
+                 trace_perf: bool = DEFAULT_TRACE_PERF,
                  mem_tile_cache_capacity: int = None,
                  file_tile_cache_capacity: int = None):
         self._name = name
@@ -70,7 +66,7 @@
         self._config = config if config is not None else dict()
         self._place_group_cache = dict()
         self._feature_index = 0
-        self._log_perf = log_perf
+        self._trace_perf = trace_perf
         self._lock = threading.RLock()
 
         self.dataset_cache = dict()  # contains tuples of form (MultiLevelDataset, ds_descriptor)
@@ -126,8 +122,8 @@
         self._config = config
 
     @property
-    def log_perf(self) -> bool:
-        return self._log_perf
+    def trace_perf(self) -> bool:
+        return self._trace_perf
 
     def get_service_url(self, base_url, *path: str):
         return base_url + '/' + self._name + API_PREFIX + '/' + '/'.join(path)
@@ -194,7 +190,6 @@
         _LOG.warning(f'color mapping for variable {var_name!r} of dataset {ds_id!r} undefined: using defaults')
         return DEFAULT_CMAP_CBAR, DEFAULT_CMAP_VMIN, DEFAULT_CMAP_VMAX
 
-<<<<<<< HEAD
     def _get_dataset_entry(self, ds_id: str) -> Tuple[MultiLevelDataset, Dict[str, Any]]:
         if ds_id not in self.dataset_cache:
             with self._lock:
@@ -224,7 +219,7 @@
             s3 = s3fs.S3FileSystem(anon=True, client_kwargs=client_kwargs)
             store = s3fs.S3Map(root=path, s3=s3, check=False)
             cached_store = zarr.LRUStoreCache(store, max_size=2 ** 28)
-            with log_time(f"opened remote dataset {path}"):
+            with measure_time(tag=f"opened remote dataset {path}"):
                 ds = xr.open_zarr(cached_store)
             ml_dataset = BaseMultiLevelDataset(ds)
         elif fs_type == 'local':
@@ -233,104 +228,16 @@
 
             data_format = dataset_descriptor.get('Format', 'nc')
             if data_format == 'nc':
-                with log_time(f"opened local NetCDF dataset {path}"):
+                with measure_time(tag=f"opened local NetCDF dataset {path}"):
                     ds = xr.open_dataset(path)
                 ml_dataset = BaseMultiLevelDataset(ds)
             elif data_format == 'zarr':
-                with log_time(f"opened local Zarr dataset {path}"):
+                with measure_time(tag=f"opened local zarr dataset {path}"):
                     ds = xr.open_zarr(path)
                 ml_dataset = BaseMultiLevelDataset(ds)
             elif data_format == 'levels':
-                with log_time(f"opened local multi-level dataset {path}"):
+                with measure_time(tag=f"opened local multi-level dataset {path}"):
                     ml_dataset = StoredMultiLevelDataset(path)
-=======
-    def get_dataset(self, ds_id: str) -> xr.Dataset:
-        if ds_id in self.dataset_cache:
-            ds, _, _ = self.dataset_cache[ds_id]
-        else:
-            dataset_descriptor = self.get_dataset_descriptor(ds_id)
-
-            path = dataset_descriptor.get('Path')
-            if not path:
-                raise ServiceConfigError(f"Missing 'path' entry in dataset descriptor {ds_id}")
-
-            t1 = time.clock()
-
-            fs_type = dataset_descriptor.get('FileSystem', 'local')
-            if fs_type == 'obs':
-                data_format = dataset_descriptor.get('Format', 'zarr')
-                if data_format != 'zarr':
-                    raise ServiceConfigError(f"Invalid format={data_format!r} in dataset descriptor {ds_id!r}")
-                client_kwargs = {}
-                if 'Endpoint' in dataset_descriptor:
-                    client_kwargs['endpoint_url'] = dataset_descriptor['Endpoint']
-                if 'Region' in dataset_descriptor:
-                    client_kwargs['region_name'] = dataset_descriptor['Region']
-                s3 = s3fs.S3FileSystem(anon=True, client_kwargs=client_kwargs)
-                store = s3fs.S3Map(root=path, s3=s3, check=False)
-                cached_store = zarr.LRUStoreCache(store, max_size=2 ** 28)
-                with measure_time(tag=f"opened remote dataset {path}"):
-                    ds = xr.open_zarr(cached_store)
-            elif fs_type == 'local':
-                if not os.path.isabs(path):
-                    path = os.path.join(self.base_dir, path)
-                data_format = dataset_descriptor.get('Format', 'nc')
-                if data_format == 'nc':
-                    with measure_time(tag=f"opened local NetCDF dataset {path}"):
-                        ds = xr.open_dataset(path)
-                elif data_format == 'zarr':
-                    with measure_time(tag=f"opened local zarr dataset {path}"):
-                        ds = xr.open_zarr(path)
-                else:
-                    raise ServiceConfigError(f"Invalid format={data_format!r} in dataset descriptor {ds_id!r}")
-            elif fs_type == 'computed':
-                if not os.path.isabs(path):
-                    path = os.path.join(self.base_dir, path)
-                with open(path) as fp:
-                    python_code = fp.read()
-
-                local_env = dict()
-                global_env = None
-                try:
-                    exec(python_code, global_env, local_env)
-                except Exception as e:
-                    raise ServiceError(f"Failed to compute dataset {ds_id!r} from {path!r}: {e}") from e
-
-                callable_name = dataset_descriptor.get('Function', COMPUTE_DATASET)
-                callable_args = dataset_descriptor.get('Args', [])
-
-                callable_obj = local_env.get(callable_name)
-                if callable_obj is None:
-                    raise ServiceConfigError(f"Invalid dataset descriptor {ds_id!r}: "
-                                             f"no callable named {callable_name!r} found in {path!r}")
-                elif not callable(callable_obj):
-                    raise ServiceConfigError(f"Invalid dataset descriptor {ds_id!r}: "
-                                             f"object {callable_name!r} in {path!r} is not callable")
-
-                args = list()
-                for arg_value in callable_args:
-                    if isinstance(arg_value, str) and len(arg_value) > 2 \
-                            and arg_value.startswith('@') and arg_value.endswith('@'):
-                        ref_ds_name = arg_value[1:-1]
-                        if not self.get_dataset_descriptor(ref_ds_name):
-                            raise ServiceConfigError(f"Invalid dataset descriptor {ds_id!r}: "
-                                                     f"argument {arg_value!r} of callable {callable_name!r} "
-                                                     f"must reference another dataset")
-                        args.append(self.get_dataset(ref_ds_name))
-                    else:
-                        args.append(arg_value)
-
-                try:
-                    with measure_time(tag=f"created computed dataset {ds_id}"):
-                        ds = callable_obj(*args)
-                except Exception as e:
-                    raise ServiceError(f"Failed to compute dataset {ds_id!r} "
-                                       f"from function {callable_name!r} in {path!r}: {e}") from e
-                if not isinstance(ds, xr.Dataset):
-                    raise ServiceError(f"Failed to compute dataset {ds_id!r} "
-                                       f"from function {callable_name!r} in {path!r}: "
-                                       f"expected an xarray.Dataset but got a {type(ds)}")
->>>>>>> 43273364
             else:
                 raise ServiceConfigError(f"Invalid format={data_format!r} in dataset descriptor {ds_id!r}")
         elif fs_type == 'computed':
@@ -373,7 +280,7 @@
             kwargs = {kw: parse_arg_value(arg) for kw, arg in callable_kwargs.items()}
 
             try:
-                with log_time(f"created computed dataset {ds_id}"):
+                with measure_time(tag=f"created computed dataset {ds_id}"):
                     ds = callable_obj(*args, **kwargs)
 
                 # TODO (forman): issue #46: instead use ComputedMultiLevelDatasets.
@@ -392,7 +299,7 @@
         t2 = time.clock()
 
         if self.config.get("trace_perf", False):
-            print(f'PERF: opening {ds_id!r} took {t2 - t1} seconds')
+            _LOG.info(f'Opening {ds_id!r} took {t2 - t1} seconds')
 
         return ml_dataset, dataset_descriptor
 
