# The MIT License (MIT)
# Copyright (c) 2018 by the xcube development team and contributors
#
# Permission is hereby granted, free of charge, to any person obtaining a copy of
# this software and associated documentation files (the "Software"), to deal in
# the Software without restriction, including without limitation the rights to
# use, copy, modify, merge, publish, distribute, sublicense, and/or sell copies
# of the Software, and to permit persons to whom the Software is furnished to do
# so, subject to the following conditions:
#
# The above copyright notice and this permission notice shall be included in all
# copies or substantial portions of the Software.
#
# THE SOFTWARE IS PROVIDED "AS IS", WITHOUT WARRANTY OF ANY KIND, EXPRESS OR
# IMPLIED, INCLUDING BUT NOT LIMITED TO THE WARRANTIES OF MERCHANTABILITY,
# FITNESS FOR A PARTICULAR PURPOSE AND NONINFRINGEMENT. IN NO EVENT SHALL THE
# AUTHORS OR COPYRIGHT HOLDERS BE LIABLE FOR ANY CLAIM, DAMAGES OR OTHER
# LIABILITY, WHETHER IN AN ACTION OF CONTRACT, TORT OR OTHERWISE, ARISING FROM,
# OUT OF OR IN CONNECTION WITH THE SOFTWARE OR THE USE OR OTHER DEALINGS IN THE
# SOFTWARE.

import concurrent.futures
import logging
import os
import time
from typing import Any, Dict, List, Optional

import numpy as np
import pandas as pd
import s3fs
import xarray as xr
import zarr

from . import __version__
from .cache import MemoryCacheStore, Cache, FileCacheStore
from .defaults import DEFAULT_MAX_THREAD_COUNT, DEFAULT_CMAP_CBAR, DEFAULT_CMAP_VMIN, \
    DEFAULT_CMAP_VMAX, TRACE_PERF, MEM_TILE_CACHE_CAPACITY, FILE_TILE_CACHE_CAPACITY, FILE_TILE_CACHE_PATH, \
    FILE_TILE_CACHE_ENABLED, API_PREFIX
from .errors import ServiceConfigError, ServiceError, ServiceBadRequestError, ServiceResourceNotFoundError
from .reqparams import RequestParams

COMPUTE_DATASET = 'compute_dataset'

_LOG = logging.getLogger('xcube')

Config = Dict[str, Any]


# noinspection PyMethodMayBeStatic
class ServiceContext:

    def __init__(self, base_dir=None, config: Config = None):
        self.base_dir = os.path.abspath(base_dir or '')
        self._config = config or dict()
        self.dataset_cache = dict()  # contains tuples of form (ds, ds_descriptor, tile_grid_cache)
        self.thread_pool = concurrent.futures.ThreadPoolExecutor(max_workers=DEFAULT_MAX_THREAD_COUNT,
                                                                 thread_name_prefix='xcube_server')
        self.pyramid_cache = dict()
        self.mem_tile_cache = Cache(MemoryCacheStore(),
                                    capacity=MEM_TILE_CACHE_CAPACITY,
                                    threshold=0.75)
        if FILE_TILE_CACHE_ENABLED:
            tile_cache_dir = os.path.join(FILE_TILE_CACHE_PATH, 'v%s' % __version__, 'tiles')
            self.rgb_tile_cache = Cache(FileCacheStore(tile_cache_dir, ".png"),
                                        capacity=FILE_TILE_CACHE_CAPACITY,
                                        threshold=0.75)
        else:
            self.rgb_tile_cache = None

    @property
    def config(self) -> Config:
        return self._config

    @config.setter
    def config(self, config: Config):
        if self._config:
            old_dataset_descriptors = self._config.get('Datasets')
            new_dataset_descriptors = config.get('Datasets')
            if not new_dataset_descriptors:
                for ds, _, _ in self.dataset_cache.values():
                    ds.close()
                self.dataset_cache.clear()
            if new_dataset_descriptors and old_dataset_descriptors:
                ds_names = list(self.dataset_cache.keys())
                for ds_name in ds_names:
                    dataset_descriptor = self.find_dataset_descriptor(new_dataset_descriptors, ds_name)
                    if dataset_descriptor is None:
                        ds, _, _ = self.dataset_cache[ds_name]
                        ds.close()
                        del self.dataset_cache[ds_name]
        self._config = config

<<<<<<< HEAD
    def get_wmts_capabilities(self, format_name: str, base_url: str):
        default_format_name = 'application/xml'
        format_name = format_name or default_format_name
        if format_name != default_format_name:
            raise ValueError(f'format_name must be "{default_format_name}"')

        service_identification_xml = f"""<ows:ServiceIdentification>
        <ows:Title>xcube WMTS</ows:Title>
        <ows:Abstract>Web Map Tile Service (WMTS) for xcube-conformant data cubes</ows:Abstract>
        <ows:Keywords>
            <ows:Keyword>tile</ows:Keyword>
            <ows:Keyword>tile matrix set</ows:Keyword>
            <ows:Keyword>map</ows:Keyword>
        </ows:Keywords>
        <ows:ServiceType>OGC WMTS</ows:ServiceType>
        <ows:ServiceTypeVersion>1.0.0</ows:ServiceTypeVersion>
        <ows:Fees>none</ows:Fees>
        <ows:AccessConstraints>none</ows:AccessConstraints>
    </ows:ServiceIdentification>
"""

        service_provider = self.config['ServiceProvider']
        service_contact = service_provider['ServiceContact']
        contact_info = service_contact['ContactInfo']
        phone = contact_info['Phone']
        address = contact_info['Address']

        service_provider_xml = \
            f"""<ows:ServiceProvider>
        <ows:ProviderName>{service_provider['ProviderName']}</ows:ProviderName>
        <ows:ProviderSite xlink:href="{service_provider['ProviderSite']}"/>
        <ows:ServiceContact>
            <ows:IndividualName>{service_contact['IndividualName']}</ows:IndividualName>
            <ows:PositionName>{service_contact['PositionName']}</ows:PositionName>
            <ows:ContactInfo>
                <ows:Phone>
                    <ows:Voice>{phone['Voice']}</ows:Voice>
                    <ows:Facsimile>{phone['Facsimile']}</ows:Facsimile>
                </ows:Phone>
                <ows:Address>
                    <ows:DeliveryPoint>{address['DeliveryPoint']}</ows:DeliveryPoint>
                    <ows:City>{address['City']}</ows:City>
                    <ows:AdministrativeArea>{address['AdministrativeArea']}</ows:AdministrativeArea>
                    <ows:PostalCode>{address['PostalCode']}</ows:PostalCode>
                    <ows:Country>{address['Country']}</ows:Country>
                    <ows:ElectronicMailAddress>{address['ElectronicMailAddress']}</ows:ElectronicMailAddress>
                </ows:Address>
            </ows:ContactInfo>
        </ows:ServiceContact>
    </ows:ServiceProvider>
"""

        wmts_kvp_url = base_url + API_PREFIX + '/wmts/1.0.0/kvp?'

        operations_metadata_xml = f"""<ows:OperationsMetadata>
        <ows:Operation name="GetCapabilities">
            <ows:DCP>
                <ows:HTTP>
                    <ows:Get xlink:href="{wmts_kvp_url}">
                        <ows:Constraint name="GetEncoding">
                            <ows:AllowedValues>
                                <ows:Value>KVP</ows:Value>
                            </ows:AllowedValues>
                        </ows:Constraint>
                    </ows:Get>
                </ows:HTTP>
            </ows:DCP>
        </ows:Operation>
        <ows:Operation name="GetTile">
            <ows:DCP>
                <ows:HTTP>
                    <ows:Get xlink:href="{wmts_kvp_url}">
                        <ows:Constraint name="GetEncoding">
                            <ows:AllowedValues>
                                <ows:Value>KVP</ows:Value>
                            </ows:AllowedValues>
                        </ows:Constraint>
                    </ows:Get>
                </ows:HTTP>
            </ows:DCP>
        </ows:Operation>
    </ows:OperationsMetadata>
"""

        dataset_descriptors = self.get_dataset_descriptors()
        tile_grids = dict()
        indent = '    '

        layer_base_url = base_url + API_PREFIX + '/wmts/1.0.0/tile/%s/%s/{TileMatrix}/{TileCol}/{TileRow}.png'

        dimensions_xml_cache = dict()

        contents_xml_lines = [(0, '<Contents>')]
        for dataset_descriptor in dataset_descriptors:
            ds_name = dataset_descriptor['Identifier']
            ds = self.get_dataset(ds_name)
            for var_name in ds.data_vars:
                var = ds[var_name]
                if len(var.shape) <= 2 or var.dims[-1] != 'lon' or var.dims[-2] != 'lat':
                    continue

                tile_grid_id = 'TileGrid_%s_%s' % (var.shape[-1], var.shape[-2])
                write_tile_matrix_set = False
                if tile_grid_id in tile_grids:
                    tile_grid = tile_grids[tile_grid_id]
                else:
                    tile_grid = self.get_or_compute_tile_grid(ds_name, var)
                    if tile_grid is not None:
                        tile_grids[tile_grid_id] = tile_grid
                        write_tile_matrix_set = True

                if tile_grid is not None:
                    if write_tile_matrix_set:
                        contents_xml_lines.append((2, '<TileMatrixSet>'))
                        contents_xml_lines.append((3, f'<ows:Identifier>{tile_grid_id}</ows:Identifier>'))
                        contents_xml_lines.append((3, f'<ows:SupportedCRS>EPSG:4326</ows:SupportedCRS>'))

                        tile_size_x = tile_grid.tile_size[0]
                        tile_size_y = tile_grid.tile_size[1]
                        lon1 = tile_grid.geo_extent.west
                        lat1 = tile_grid.geo_extent.south
                        lon2 = tile_grid.geo_extent.east
                        lat2 = tile_grid.geo_extent.north
                        res0 = (lat2 - lat1) / (tile_size_y * tile_grid.num_level_zero_tiles_y)
                        for level in range(tile_grid.num_levels):
                            factor = 2 ** level
                            num_tiles_x = tile_grid.num_level_zero_tiles_x * factor
                            num_tiles_y = tile_grid.num_level_zero_tiles_y * factor
                            res = res0 / factor
                            contents_xml_lines.append((3, '<TileMatrix>'))
                            contents_xml_lines.append((4, f'<ows:Identifier>{level}</ows:Identifier>'))
                            contents_xml_lines.append((4, f'<ScaleDenominator>{res}</ScaleDenominator>'))
                            contents_xml_lines.append((4, f'<TopLeftCorner>{lon1} {lat2}</TopLeftCorner>'))
                            contents_xml_lines.append((4, f'<TileWidth>{tile_size_x}</TileWidth>'))
                            contents_xml_lines.append((4, f'<TileHeight>{tile_size_y}</TileHeight>'))
                            contents_xml_lines.append((4, f'<MatrixWidth>{num_tiles_x}</MatrixWidth>'))
                            contents_xml_lines.append((4, f'<MatrixHeight>{num_tiles_y}</MatrixHeight>'))
                            contents_xml_lines.append((3, '</TileMatrix>'))

                        contents_xml_lines.append((2, '</TileMatrixSet>'))

                    var_title = var.attrs.get('title', var.attrs.get('long_name', var_name))
                    var_abstract = var.attrs.get('comment', '')

                    layer_tile_url = layer_base_url % (ds_name, var_name)
                    contents_xml_lines.append((2, '<Layer>'))
                    contents_xml_lines.append((3, f'<ows:Identifier>{ds_name}.{var_name}</ows:Identifier>'))
                    contents_xml_lines.append((3, f'<ows:Title>{var_title}</ows:Title>'))
                    contents_xml_lines.append((3, f'<ows:Abstract>{var_abstract}</ows:Abstract>'))
                    contents_xml_lines.append((3, '<ows:WGS84BoundingBox>'))
                    contents_xml_lines.append((4, f'<ows:LowerCorner>{lon1} {lat1}</ows:LowerCorner>'))
                    contents_xml_lines.append((4, f'<ows:UpperCorner>{lon2} {lat2}</ows:UpperCorner>'))
                    contents_xml_lines.append((3, '</ows:WGS84BoundingBox>'))
                    contents_xml_lines.append(
                        (3, '<Style isDefault="true"><ows:Identifier>Default</ows:Identifier></Style>'))
                    contents_xml_lines.append((3, '<Format>image/png</Format>'))
                    contents_xml_lines.append(
                        (3, f'<TileMatrixSetLink><TileMatrixSet>{tile_grid_id}</TileMatrixSet></TileMatrixSetLink>'))
                    contents_xml_lines.append(
                        (3, f'<ResourceURL format="image/png" resourceType="tile" template="{layer_tile_url}"/>'))

                    non_spatial_dims = var.dims[0:-2]
                    for dim_name in non_spatial_dims:
                        if dim_name not in ds.coords:
                            continue
                        dimension_xml_key = f'{ds_name}.{dim_name}'
                        if dimension_xml_key in dimensions_xml_cache:
                            dimensions_xml_lines = dimensions_xml_cache[dimension_xml_key]
                        else:
                            coord_var = ds.coords[dim_name]
                            if len(coord_var.shape) != 1:
                                # strange case
                                continue
                            coord_bnds_var_name = coord_var.attrs.get('bounds', dim_name + '_bnds')
                            coord_bnds_var = ds.coords[coord_bnds_var_name] if coord_bnds_var_name in ds else None
                            if coord_bnds_var is not None:
                                if len(coord_bnds_var.shape) != 2 \
                                        or coord_bnds_var.shape[0] != coord_bnds_var.shape[0] \
                                        or coord_bnds_var.shape[1] != 2:
                                    # strange case
                                    coord_bnds_var = None
                            var_title = coord_var.attrs.get('long_name', dim_name)
                            units = 'ISO8601' if dim_name == 'time' else coord_var.attrs.get('units', '')
                            default = 'current' if dim_name == 'time' else '0'
                            current = 'true' if dim_name == 'time' else 'false'
                            dimensions_xml_lines = [(3, '<Dimension>'),
                                                    (4, f'<ows:Identifier>{dim_name}</ows:Identifier>'),
                                                    (4, f'<ows:Title>{var_title}</ows:Title>'),
                                                    (4, f'<ows:UOM>{units}</ows:UOM>'),
                                                    (4, f'<Default>{default}</Default>'),
                                                    (4, f'<Current>{current}</Current>')]
                            if coord_bnds_var is not None:
                                coord_bnds_var_values = coord_bnds_var.values
                                for i in range(len(coord_var)):
                                    value1 = coord_bnds_var_values[i, 0]
                                    value2 = coord_bnds_var_values[i, 1]
                                    dimensions_xml_lines.append((4, f'<Value>{value1}/{value2}</Value>'))
                            else:
                                coord_var_values = coord_var.values
                                for i in range(len(coord_var)):
                                    value = coord_var_values[i]
                                    dimensions_xml_lines.append((4, f'<Value>{value}</Value>'))
                            dimensions_xml_lines.append((3, '</Dimension>'))
                            dimensions_xml_cache[dimension_xml_key] = dimensions_xml_lines

                        contents_xml_lines.extend(dimensions_xml_lines)
                    contents_xml_lines.append((2, '</Layer>'))

        contents_xml_lines.append((1, '</Contents>'))

        contents_xml = '\n'.join(['%s%s' % (n * indent, xml) for n, xml in contents_xml_lines])

        themes_xml_lines = [(0, '<Themes>')]
        for dataset_descriptor in dataset_descriptors:
            ds_name = dataset_descriptor.get('Identifier')
            ds = self.get_dataset(ds_name)
            ds_title = dataset_descriptor.get('Title', ds.attrs.get('title', f'{ds_name} xcube dataset'))
            ds_abstract = ds.attrs.get('comment', '')
            themes_xml_lines.append((2, '<Theme>'))
            themes_xml_lines.append((3, f'<ows:Title>{ds_title}</ows:Title>'))
            themes_xml_lines.append((3, f'<ows:Abstract>{ds_abstract}</ows:Abstract>'))
            themes_xml_lines.append((3, f'<ows:Identifier>{ds_name}</ows:Identifier>'))
            for var_name in ds.data_vars:
                var = ds[var_name]
                var_title = var.attrs.get('title', var.attrs.get('long_name', var_name))
                themes_xml_lines.append((3, '<Theme>'))
                themes_xml_lines.append((4, f'<ows:Title>{var_title}</ows:Title>'))
                themes_xml_lines.append((4, f'<ows:Identifier>{ds_name}.{var_name}</ows:Identifier>'))
                themes_xml_lines.append((4, f'<LayerRef>{ds_name}.{var_name}</LayerRef>'))
                themes_xml_lines.append((3, '</Theme>'))
            themes_xml_lines.append((2, '</Theme>'))
        themes_xml_lines.append((1, '</Themes>'))
        themes_xml = '\n'.join(['%s%s' % (n * indent, xml) for n, xml in themes_xml_lines])

        get_capablities_rest_url = base_url + API_PREFIX + '/wmts/1.0.0/WMTSCapabilities.xml'
        service_metadata_url_xml = f'<ServiceMetadataURL xlink:href="{get_capablities_rest_url}"/>'

        return f"""<?xml version="1.0" encoding="UTF-8"?>
<Capabilities xmlns="http://www.opengis.net/wmts/1.0"
              xmlns:ows="http://www.opengis.net/ows/1.1"
              xmlns:xlink="http://www.w3.org/1999/xlink"
              xmlns:xsi="http://www.w3.org/2001/XMLSchema-instance"
              xsi:schemaLocation="http://www.opengis.net/wmts/1.0 http://schemas.opengis.net/wmts/1.0.0/wmtsGetCapabilities_response.xsd"
              version="1.0.0">
    {service_identification_xml}
    {service_provider_xml}
    {operations_metadata_xml}
    {contents_xml}
    {themes_xml}
    {service_metadata_url_xml}
</Capabilities>
"""

    def get_dataset_tile(self,
                         ds_name: str,
                         var_name: str,
                         x: str, y: str, z: str,
                         params: RequestParams):

        x = params.to_int('x', x)
        y = params.to_int('y', y)
        z = params.to_int('z', z)

        dataset, var = self.get_dataset_and_variable(ds_name, var_name)

        dim_names = list(var.dims)
        if 'lon' not in dim_names or 'lat' not in dim_names:
            raise ServiceBadRequestError(f'variable {var_name!r} of dataset {ds_name!r} is not geo-spatial')

        dim_names.remove('lon')
        dim_names.remove('lat')

        var_indexers = _get_var_indexers(ds_name, var_name, var, dim_names, params)

        cmap_cbar = params.get_query_argument('cbar', default=None)
        cmap_vmin = params.get_query_argument_float('vmin', default=None)
        cmap_vmax = params.get_query_argument_float('vmax', default=None)
        if cmap_cbar is None or cmap_vmin is None or cmap_vmax is None:
            default_cmap_cbar, default_cmap_vmin, default_cmap_vmax = self.get_color_mapping(ds_name, var_name)
            cmap_cbar = cmap_cbar or default_cmap_cbar
            cmap_vmin = cmap_vmin or default_cmap_vmin
            cmap_vmax = cmap_vmax or default_cmap_vmax

        # TODO: use MD5 hashes as IDs instead

        var_index_id = '-'.join(f'-{dim_name}={dim_value}' for dim_name, dim_value in var_indexers.items())
        array_id = '%s-%s-%s' % (ds_name, var_name, var_index_id)
        image_id = '%s-%s-%s-%s' % (array_id, cmap_cbar, cmap_vmin, cmap_vmax)

        if image_id in self.pyramid_cache:
            pyramid = self.pyramid_cache[image_id]
        else:
            no_data_value = var.attrs.get('_FillValue')
            valid_range = var.attrs.get('valid_range')
            if valid_range is None:
                valid_min = var.attrs.get('valid_min')
                valid_max = var.attrs.get('valid_max')
                if valid_min is not None and valid_max is not None:
                    valid_range = [valid_min, valid_max]

            # Make sure we work with 2D image arrays only
            if var.ndim == 2:
                assert len(var_indexers) == 0
                array = var
            elif var.ndim > 2:
                assert len(var_indexers) == var.ndim - 2
                array = var.sel(method='nearest', **var_indexers)
            else:
                raise ServiceBadRequestError(f'Variable {var_name!r} of dataset {var_name!r} '
                                             'must be an N-D Dataset with N >= 2, '
                                             f'but {var_name!r} is only {var.ndim}-D')

            cmap_vmin = np.nanmin(array.values) if np.isnan(cmap_vmin) else cmap_vmin
            cmap_vmax = np.nanmax(array.values) if np.isnan(cmap_vmax) else cmap_vmax

            def array_image_id_factory(level):
                return 'arr-%s/%s' % (array_id, level)

            tile_grid = self.get_tile_grid(ds_name, var_name, var)

            pyramid = ImagePyramid.create_from_array(array, tile_grid,
                                                     level_image_id_factory=array_image_id_factory)
            pyramid = pyramid.apply(lambda image, level:
                                    TransformArrayImage(image,
                                                        image_id='tra-%s/%d' % (array_id, level),
                                                        flip_y=tile_grid.geo_extent.inv_y,
                                                        force_masked=True,
                                                        no_data_value=no_data_value,
                                                        valid_range=valid_range,
                                                        tile_cache=self.mem_tile_cache))
            pyramid = pyramid.apply(lambda image, level:
                                    ColorMappedRgbaImage(image,
                                                         image_id='rgb-%s/%d' % (image_id, level),
                                                         value_range=(cmap_vmin, cmap_vmax),
                                                         cmap_name=cmap_cbar,
                                                         encode=True,
                                                         format='PNG',
                                                         tile_cache=self.rgb_tile_cache))
            self.pyramid_cache[image_id] = pyramid
            if TRACE_PERF:
                print('Created pyramid "%s":' % image_id)
                print('  tile_size:', pyramid.tile_size)
                print('  num_level_zero_tiles:', pyramid.num_level_zero_tiles)
                print('  num_levels:', pyramid.num_levels)

        if TRACE_PERF:
            print('PERF: >>> Tile:', image_id, z, y, x)

        t1 = time.clock()
        tile = pyramid.get_tile(x, y, z)
        t2 = time.clock()

        if TRACE_PERF:
            print('PERF: <<< Tile:', image_id, z, y, x, 'took', t2 - t1, 'seconds')

        return tile
=======
    def get_service_url(self, base_url, *path: str):
        return base_url + API_PREFIX + '/' + '/'.join(path)
>>>>>>> 4e2ad9e2

    def get_dataset_and_variable(self, ds_name: str, var_name: str):
        dataset = self.get_dataset(ds_name)
        if var_name in dataset:
            return dataset, dataset[var_name]
        raise ServiceResourceNotFoundError(f'Variable {var_name!r} not found in dataset {ds_name!r}')

<<<<<<< HEAD
    def get_dataset_tile_grid(self, ds_name: str, var_name: str, format_name: str, base_url: str) -> Dict[str, Any]:
        dataset, variable = self.get_dataset_and_variable(ds_name, var_name)
        tile_grid = self.get_tile_grid(ds_name, var_name, variable)
        if format_name == 'ol4.json':
            return get_tile_source_options(tile_grid,
                                           self.get_dataset_tile_url(ds_name, var_name, base_url),
                                           client='ol4')
        elif format_name == 'cesium.json':
            return get_tile_source_options(tile_grid,
                                           self.get_dataset_tile_url(ds_name, var_name, base_url),
                                           client='cesium')
        else:
            raise ServiceBadRequestError(f'Unknown tile schema format {format_name!r}')

    # noinspection PyMethodMayBeStatic
    def get_dataset_tile_url(self, ds_name: str, var_name: str, base_url: str):
        return base_url + API_PREFIX + f'/tile/{ds_name}/{var_name}' + '/{z}/{x}/{y}.png'

    # noinspection PyMethodMayBeStatic
    def get_tile_grid(self, ds_name: str, var_name: str, var: xr.DataArray):
        tile_grid = self.get_or_compute_tile_grid(ds_name, var)
        if tile_grid is None:
            raise ServiceError(f'Failed computing tile grid for variable {var_name!r} of dataset {ds_name!r}')
        return tile_grid

    def get_ne2_tile(self, x: str, y: str, z: str, params: RequestParams):
        x = params.to_int('x', x)
        y = params.to_int('y', y)
        z = params.to_int('z', z)
        return NaturalEarth2Image.get_pyramid().get_tile(x, y, z)

    def get_ne2_tile_grid(self, format_name: str, base_url: str):
        if format_name == 'ol4.json':
            return get_tile_source_options(NaturalEarth2Image.get_pyramid().tile_grid,
                                           base_url + API_PREFIX + '/tile/ne2/{z}/{x}/{y}.jpg',
                                           client='ol4')
        else:
            raise ServiceBadRequestError(f'Unknown tile schema format {format_name!r}')

    def get_color_bars(self, mime_type: str):
        from .im.cmaps import get_cmaps
        import json
        cmaps = get_cmaps()
        if mime_type == 'application/json':
            return json.dumps(cmaps, indent=2)
        elif mime_type == 'text/html':
            html_head = '<!DOCTYPE html>\n' + \
                        '<html lang="en">\n' + \
                        '<head>' + \
                        '<meta charset="UTF-8">' + \
                        '<title>xcube server color maps</title>' + \
                        '</head>\n' + \
                        '<body style="padding: 0.2em">\n'
            html_body = ''
            html_foot = '</body>\n' \
                        '</html>\n'
            for cmap_cat, cmap_desc, cmap_bars in cmaps:
                html_body += '    <h2>%s</h2>\n' % cmap_cat
                html_body += '    <p><i>%s</i></p>\n' % cmap_desc
                html_body += '    <table style=border: 0">\n'
                for cmap_bar in cmap_bars:
                    cmap_name, cmap_data = cmap_bar
                    cmap_image = f'<img src="data:image/png;base64,{cmap_data}" width="100%%" height="32"/>'
                    html_body += f'        <tr><td style="width: 5em">{cmap_name}:</td><td style="width: 40em">{cmap_image}</td></tr>\n'
                html_body += '    </table>\n'
            return html_head + html_body + html_foot
        raise ServiceBadRequestError(f'Format {mime_type!r} not supported for color bars')

=======
>>>>>>> 4e2ad9e2
    def get_dataset_descriptors(self):
        dataset_descriptors = self.config.get('Datasets')
        if not dataset_descriptors:
            raise ServiceConfigError(f"No datasets configured")
        return dataset_descriptors

    def get_dataset_descriptor(self, ds_name: str) -> Dict[str, str]:
        dataset_descriptors = self.get_dataset_descriptors()
        if not dataset_descriptors:
            raise ServiceConfigError(f"No datasets configured")
        dataset_descriptor = self.find_dataset_descriptor(dataset_descriptors, ds_name)
        if dataset_descriptor is None:
            raise ServiceResourceNotFoundError(f"Dataset {ds_name!r} not found")
        return dataset_descriptor

    def get_color_mapping(self, ds_name: str, var_name: str):
        dataset_descriptor = self.get_dataset_descriptor(ds_name)
        style_name = dataset_descriptor.get('Style', 'default')
        styles = self.config.get('Styles')
        if styles:
            style = None
            for s in styles:
                if style_name == s['Identifier']:
                    style = s
            # TODO: check color_mappings is not None
            if style:
                color_mappings = style.get('ColorMappings')
                if color_mappings:
                    # TODO: check color_mappings is not None
                    color_mapping = color_mappings.get(var_name)
                    if color_mapping:
                        cmap_cbar = color_mapping.get('ColorBar', DEFAULT_CMAP_CBAR)
                        cmap_vmin, cmap_vmax = color_mapping.get('ValueRange', (DEFAULT_CMAP_VMIN, DEFAULT_CMAP_VMAX))
                        return cmap_cbar, cmap_vmin, cmap_vmax
        _LOG.warning(f'color mapping for variable {var_name!r} of dataset {ds_name!r} undefined: using defaults')
        return DEFAULT_CMAP_CBAR, DEFAULT_CMAP_VMIN, DEFAULT_CMAP_VMAX

    def get_dataset(self, ds_name: str) -> xr.Dataset:
        if ds_name in self.dataset_cache:
            ds, _, _ = self.dataset_cache[ds_name]
        else:
            dataset_descriptor = self.get_dataset_descriptor(ds_name)

            path = dataset_descriptor.get('Path')
            if not path:
                raise ServiceConfigError(f"Missing 'path' entry in dataset descriptor {ds_name}")

            t1 = time.clock()

            fs_type = dataset_descriptor.get('FileSystem', 'local')
            if fs_type == 'obs':
                data_format = dataset_descriptor.get('Format', 'zarr')
                if data_format != 'zarr':
                    raise ServiceConfigError(f"Invalid format={data_format!r} in dataset descriptor {ds_name!r}")
                client_kwargs = {}
                if 'Endpoint' in dataset_descriptor:
                    client_kwargs['endpoint_url'] = dataset_descriptor['Endpoint']
                if 'Region' in dataset_descriptor:
                    client_kwargs['region_name'] = dataset_descriptor['Region']
                s3 = s3fs.S3FileSystem(anon=True, client_kwargs=client_kwargs)
                store = s3fs.S3Map(root=path, s3=s3, check=False)
                cached_store = zarr.LRUStoreCache(store, max_size=2 ** 28)
                ds = xr.open_zarr(cached_store)
            elif fs_type == 'local':
                if not os.path.isabs(path):
                    path = os.path.join(self.base_dir, path)
                data_format = dataset_descriptor.get('Format', 'nc')
                if data_format == 'nc':
                    ds = xr.open_dataset(path)
                elif data_format == 'zarr':
                    ds = xr.open_zarr(path)
                else:
                    raise ServiceConfigError(f"Invalid format={data_format!r} in dataset descriptor {ds_name!r}")
            elif fs_type == 'computed':
                if not os.path.isabs(path):
                    path = os.path.join(self.base_dir, path)
                with open(path) as fp:
                    python_code = fp.read()

                local_env = dict()
                global_env = None
                try:
                    exec(python_code, global_env, local_env)
                except Exception as e:
                    raise ServiceError(f"Failed to compute dataset {ds_name!r} from {path!r}: {e}") from e

                callable_name = dataset_descriptor.get('Function', COMPUTE_DATASET)
                callable_args = dataset_descriptor.get('Args', [])

                callable_obj = local_env.get(callable_name)
                if callable_obj is None:
                    raise ServiceConfigError(f"Invalid dataset descriptor {ds_name!r}: "
                                             f"no callable named {callable_name!r} found in {path!r}")
                elif not callable(callable_obj):
                    raise ServiceConfigError(f"Invalid dataset descriptor {ds_name!r}: "
                                             f"object {callable_name!r} in {path!r} is not callable")

                args = list()
                for arg_value in callable_args:
                    if isinstance(arg_value, str) and len(arg_value) > 2 \
                            and arg_value.startswith('@') and arg_value.endswith('@'):
                        ref_ds_name = arg_value[1:-1]
                        if not self.get_dataset_descriptor(ref_ds_name):
                            raise ServiceConfigError(f"Invalid dataset descriptor {ds_name!r}: "
                                                     f"argument {arg_value!r} of callable {callable_name!r} "
                                                     f"must reference another dataset")
                        args.append(self.get_dataset(ref_ds_name))
                    else:
                        args.append(arg_value)

                try:
                    ds = callable_obj(*args)
                except Exception as e:
                    raise ServiceError(f"Failed to compute dataset {ds_name!r} "
                                       f"from function {callable_name!r} in {path!r}: {e}") from e
                if not isinstance(ds, xr.Dataset):
                    raise ServiceError(f"Failed to compute dataset {ds_name!r} "
                                       f"from function {callable_name!r} in {path!r}: "
                                       f"expected an xarray.Dataset but got a {type(ds)}")
            else:
                raise ServiceConfigError(f"Invalid fs={fs_type!r} in dataset descriptor {ds_name!r}")

            tile_grid_cache = dict()
            self.dataset_cache[ds_name] = ds, dataset_descriptor, tile_grid_cache

            t2 = time.clock()

            if TRACE_PERF:
                print(f'PERF: opening {ds_name!r} took {t2-t1} seconds')

        return ds

    def get_dataset_and_coord_variable(self, ds_name: str, dim_name: str):
        ds = self.get_dataset(ds_name)
        if dim_name not in ds.coords:
            raise ServiceResourceNotFoundError(f'Dimension {dim_name!r} has no coordinates in dataset {ds_name!r}')
        return ds, ds.coords[dim_name]

    @classmethod
    def get_var_indexers(cls,
                         ds_name: str,
                         var_name: str,
                         var: xr.DataArray,
                         dim_names: List[str],
                         params: RequestParams) -> Dict[str, Any]:
        var_indexers = dict()
        for dim_name in dim_names:
            if dim_name not in var.coords:
                raise ServiceBadRequestError(
                    f'dimension {dim_name!r} of variable {var_name!r} of dataset {ds_name!r} has no coordinates')
            coord_var = var.coords[dim_name]
            dim_value_str = params.get_query_argument(dim_name, None)
            try:
                if dim_value_str is None:
                    var_indexers[dim_name] = coord_var.values[0]
                elif dim_value_str == 'current':
                    var_indexers[dim_name] = coord_var.values[-1]
                elif np.issubdtype(coord_var.dtype, np.floating):
                    var_indexers[dim_name] = float(dim_value_str)
                elif np.issubdtype(coord_var.dtype, np.integer):
                    var_indexers[dim_name] = int(dim_value_str)
                elif np.issubdtype(coord_var.dtype, np.datetime64):
                    var_indexers[dim_name] = pd.to_datetime(dim_value_str)
                else:
                    raise ValueError(f'unable to dimension value {dim_value_str!r} to {coord_var.dtype!r}')
            except ValueError as e:
                raise ServiceBadRequestError(
                    f'{dim_value_str!r} is not a valid value for dimension {dim_name!r} '
                    f'of variable {var_name!r} of dataset {ds_name!r}') from e
        return var_indexers

    @classmethod
    def find_dataset_descriptor(cls,
                                dataset_descriptors: List[Dict[str, Any]],
                                ds_name: str) -> Optional[Dict[str, Any]]:
        # TODO: optimize by dict/key lookup
        return next((dsd for dsd in dataset_descriptors if dsd['Identifier'] == ds_name), None)<|MERGE_RESOLUTION|>--- conflicted
+++ resolved
@@ -90,367 +90,8 @@
                         del self.dataset_cache[ds_name]
         self._config = config
 
-<<<<<<< HEAD
-    def get_wmts_capabilities(self, format_name: str, base_url: str):
-        default_format_name = 'application/xml'
-        format_name = format_name or default_format_name
-        if format_name != default_format_name:
-            raise ValueError(f'format_name must be "{default_format_name}"')
-
-        service_identification_xml = f"""<ows:ServiceIdentification>
-        <ows:Title>xcube WMTS</ows:Title>
-        <ows:Abstract>Web Map Tile Service (WMTS) for xcube-conformant data cubes</ows:Abstract>
-        <ows:Keywords>
-            <ows:Keyword>tile</ows:Keyword>
-            <ows:Keyword>tile matrix set</ows:Keyword>
-            <ows:Keyword>map</ows:Keyword>
-        </ows:Keywords>
-        <ows:ServiceType>OGC WMTS</ows:ServiceType>
-        <ows:ServiceTypeVersion>1.0.0</ows:ServiceTypeVersion>
-        <ows:Fees>none</ows:Fees>
-        <ows:AccessConstraints>none</ows:AccessConstraints>
-    </ows:ServiceIdentification>
-"""
-
-        service_provider = self.config['ServiceProvider']
-        service_contact = service_provider['ServiceContact']
-        contact_info = service_contact['ContactInfo']
-        phone = contact_info['Phone']
-        address = contact_info['Address']
-
-        service_provider_xml = \
-            f"""<ows:ServiceProvider>
-        <ows:ProviderName>{service_provider['ProviderName']}</ows:ProviderName>
-        <ows:ProviderSite xlink:href="{service_provider['ProviderSite']}"/>
-        <ows:ServiceContact>
-            <ows:IndividualName>{service_contact['IndividualName']}</ows:IndividualName>
-            <ows:PositionName>{service_contact['PositionName']}</ows:PositionName>
-            <ows:ContactInfo>
-                <ows:Phone>
-                    <ows:Voice>{phone['Voice']}</ows:Voice>
-                    <ows:Facsimile>{phone['Facsimile']}</ows:Facsimile>
-                </ows:Phone>
-                <ows:Address>
-                    <ows:DeliveryPoint>{address['DeliveryPoint']}</ows:DeliveryPoint>
-                    <ows:City>{address['City']}</ows:City>
-                    <ows:AdministrativeArea>{address['AdministrativeArea']}</ows:AdministrativeArea>
-                    <ows:PostalCode>{address['PostalCode']}</ows:PostalCode>
-                    <ows:Country>{address['Country']}</ows:Country>
-                    <ows:ElectronicMailAddress>{address['ElectronicMailAddress']}</ows:ElectronicMailAddress>
-                </ows:Address>
-            </ows:ContactInfo>
-        </ows:ServiceContact>
-    </ows:ServiceProvider>
-"""
-
-        wmts_kvp_url = base_url + API_PREFIX + '/wmts/1.0.0/kvp?'
-
-        operations_metadata_xml = f"""<ows:OperationsMetadata>
-        <ows:Operation name="GetCapabilities">
-            <ows:DCP>
-                <ows:HTTP>
-                    <ows:Get xlink:href="{wmts_kvp_url}">
-                        <ows:Constraint name="GetEncoding">
-                            <ows:AllowedValues>
-                                <ows:Value>KVP</ows:Value>
-                            </ows:AllowedValues>
-                        </ows:Constraint>
-                    </ows:Get>
-                </ows:HTTP>
-            </ows:DCP>
-        </ows:Operation>
-        <ows:Operation name="GetTile">
-            <ows:DCP>
-                <ows:HTTP>
-                    <ows:Get xlink:href="{wmts_kvp_url}">
-                        <ows:Constraint name="GetEncoding">
-                            <ows:AllowedValues>
-                                <ows:Value>KVP</ows:Value>
-                            </ows:AllowedValues>
-                        </ows:Constraint>
-                    </ows:Get>
-                </ows:HTTP>
-            </ows:DCP>
-        </ows:Operation>
-    </ows:OperationsMetadata>
-"""
-
-        dataset_descriptors = self.get_dataset_descriptors()
-        tile_grids = dict()
-        indent = '    '
-
-        layer_base_url = base_url + API_PREFIX + '/wmts/1.0.0/tile/%s/%s/{TileMatrix}/{TileCol}/{TileRow}.png'
-
-        dimensions_xml_cache = dict()
-
-        contents_xml_lines = [(0, '<Contents>')]
-        for dataset_descriptor in dataset_descriptors:
-            ds_name = dataset_descriptor['Identifier']
-            ds = self.get_dataset(ds_name)
-            for var_name in ds.data_vars:
-                var = ds[var_name]
-                if len(var.shape) <= 2 or var.dims[-1] != 'lon' or var.dims[-2] != 'lat':
-                    continue
-
-                tile_grid_id = 'TileGrid_%s_%s' % (var.shape[-1], var.shape[-2])
-                write_tile_matrix_set = False
-                if tile_grid_id in tile_grids:
-                    tile_grid = tile_grids[tile_grid_id]
-                else:
-                    tile_grid = self.get_or_compute_tile_grid(ds_name, var)
-                    if tile_grid is not None:
-                        tile_grids[tile_grid_id] = tile_grid
-                        write_tile_matrix_set = True
-
-                if tile_grid is not None:
-                    if write_tile_matrix_set:
-                        contents_xml_lines.append((2, '<TileMatrixSet>'))
-                        contents_xml_lines.append((3, f'<ows:Identifier>{tile_grid_id}</ows:Identifier>'))
-                        contents_xml_lines.append((3, f'<ows:SupportedCRS>EPSG:4326</ows:SupportedCRS>'))
-
-                        tile_size_x = tile_grid.tile_size[0]
-                        tile_size_y = tile_grid.tile_size[1]
-                        lon1 = tile_grid.geo_extent.west
-                        lat1 = tile_grid.geo_extent.south
-                        lon2 = tile_grid.geo_extent.east
-                        lat2 = tile_grid.geo_extent.north
-                        res0 = (lat2 - lat1) / (tile_size_y * tile_grid.num_level_zero_tiles_y)
-                        for level in range(tile_grid.num_levels):
-                            factor = 2 ** level
-                            num_tiles_x = tile_grid.num_level_zero_tiles_x * factor
-                            num_tiles_y = tile_grid.num_level_zero_tiles_y * factor
-                            res = res0 / factor
-                            contents_xml_lines.append((3, '<TileMatrix>'))
-                            contents_xml_lines.append((4, f'<ows:Identifier>{level}</ows:Identifier>'))
-                            contents_xml_lines.append((4, f'<ScaleDenominator>{res}</ScaleDenominator>'))
-                            contents_xml_lines.append((4, f'<TopLeftCorner>{lon1} {lat2}</TopLeftCorner>'))
-                            contents_xml_lines.append((4, f'<TileWidth>{tile_size_x}</TileWidth>'))
-                            contents_xml_lines.append((4, f'<TileHeight>{tile_size_y}</TileHeight>'))
-                            contents_xml_lines.append((4, f'<MatrixWidth>{num_tiles_x}</MatrixWidth>'))
-                            contents_xml_lines.append((4, f'<MatrixHeight>{num_tiles_y}</MatrixHeight>'))
-                            contents_xml_lines.append((3, '</TileMatrix>'))
-
-                        contents_xml_lines.append((2, '</TileMatrixSet>'))
-
-                    var_title = var.attrs.get('title', var.attrs.get('long_name', var_name))
-                    var_abstract = var.attrs.get('comment', '')
-
-                    layer_tile_url = layer_base_url % (ds_name, var_name)
-                    contents_xml_lines.append((2, '<Layer>'))
-                    contents_xml_lines.append((3, f'<ows:Identifier>{ds_name}.{var_name}</ows:Identifier>'))
-                    contents_xml_lines.append((3, f'<ows:Title>{var_title}</ows:Title>'))
-                    contents_xml_lines.append((3, f'<ows:Abstract>{var_abstract}</ows:Abstract>'))
-                    contents_xml_lines.append((3, '<ows:WGS84BoundingBox>'))
-                    contents_xml_lines.append((4, f'<ows:LowerCorner>{lon1} {lat1}</ows:LowerCorner>'))
-                    contents_xml_lines.append((4, f'<ows:UpperCorner>{lon2} {lat2}</ows:UpperCorner>'))
-                    contents_xml_lines.append((3, '</ows:WGS84BoundingBox>'))
-                    contents_xml_lines.append(
-                        (3, '<Style isDefault="true"><ows:Identifier>Default</ows:Identifier></Style>'))
-                    contents_xml_lines.append((3, '<Format>image/png</Format>'))
-                    contents_xml_lines.append(
-                        (3, f'<TileMatrixSetLink><TileMatrixSet>{tile_grid_id}</TileMatrixSet></TileMatrixSetLink>'))
-                    contents_xml_lines.append(
-                        (3, f'<ResourceURL format="image/png" resourceType="tile" template="{layer_tile_url}"/>'))
-
-                    non_spatial_dims = var.dims[0:-2]
-                    for dim_name in non_spatial_dims:
-                        if dim_name not in ds.coords:
-                            continue
-                        dimension_xml_key = f'{ds_name}.{dim_name}'
-                        if dimension_xml_key in dimensions_xml_cache:
-                            dimensions_xml_lines = dimensions_xml_cache[dimension_xml_key]
-                        else:
-                            coord_var = ds.coords[dim_name]
-                            if len(coord_var.shape) != 1:
-                                # strange case
-                                continue
-                            coord_bnds_var_name = coord_var.attrs.get('bounds', dim_name + '_bnds')
-                            coord_bnds_var = ds.coords[coord_bnds_var_name] if coord_bnds_var_name in ds else None
-                            if coord_bnds_var is not None:
-                                if len(coord_bnds_var.shape) != 2 \
-                                        or coord_bnds_var.shape[0] != coord_bnds_var.shape[0] \
-                                        or coord_bnds_var.shape[1] != 2:
-                                    # strange case
-                                    coord_bnds_var = None
-                            var_title = coord_var.attrs.get('long_name', dim_name)
-                            units = 'ISO8601' if dim_name == 'time' else coord_var.attrs.get('units', '')
-                            default = 'current' if dim_name == 'time' else '0'
-                            current = 'true' if dim_name == 'time' else 'false'
-                            dimensions_xml_lines = [(3, '<Dimension>'),
-                                                    (4, f'<ows:Identifier>{dim_name}</ows:Identifier>'),
-                                                    (4, f'<ows:Title>{var_title}</ows:Title>'),
-                                                    (4, f'<ows:UOM>{units}</ows:UOM>'),
-                                                    (4, f'<Default>{default}</Default>'),
-                                                    (4, f'<Current>{current}</Current>')]
-                            if coord_bnds_var is not None:
-                                coord_bnds_var_values = coord_bnds_var.values
-                                for i in range(len(coord_var)):
-                                    value1 = coord_bnds_var_values[i, 0]
-                                    value2 = coord_bnds_var_values[i, 1]
-                                    dimensions_xml_lines.append((4, f'<Value>{value1}/{value2}</Value>'))
-                            else:
-                                coord_var_values = coord_var.values
-                                for i in range(len(coord_var)):
-                                    value = coord_var_values[i]
-                                    dimensions_xml_lines.append((4, f'<Value>{value}</Value>'))
-                            dimensions_xml_lines.append((3, '</Dimension>'))
-                            dimensions_xml_cache[dimension_xml_key] = dimensions_xml_lines
-
-                        contents_xml_lines.extend(dimensions_xml_lines)
-                    contents_xml_lines.append((2, '</Layer>'))
-
-        contents_xml_lines.append((1, '</Contents>'))
-
-        contents_xml = '\n'.join(['%s%s' % (n * indent, xml) for n, xml in contents_xml_lines])
-
-        themes_xml_lines = [(0, '<Themes>')]
-        for dataset_descriptor in dataset_descriptors:
-            ds_name = dataset_descriptor.get('Identifier')
-            ds = self.get_dataset(ds_name)
-            ds_title = dataset_descriptor.get('Title', ds.attrs.get('title', f'{ds_name} xcube dataset'))
-            ds_abstract = ds.attrs.get('comment', '')
-            themes_xml_lines.append((2, '<Theme>'))
-            themes_xml_lines.append((3, f'<ows:Title>{ds_title}</ows:Title>'))
-            themes_xml_lines.append((3, f'<ows:Abstract>{ds_abstract}</ows:Abstract>'))
-            themes_xml_lines.append((3, f'<ows:Identifier>{ds_name}</ows:Identifier>'))
-            for var_name in ds.data_vars:
-                var = ds[var_name]
-                var_title = var.attrs.get('title', var.attrs.get('long_name', var_name))
-                themes_xml_lines.append((3, '<Theme>'))
-                themes_xml_lines.append((4, f'<ows:Title>{var_title}</ows:Title>'))
-                themes_xml_lines.append((4, f'<ows:Identifier>{ds_name}.{var_name}</ows:Identifier>'))
-                themes_xml_lines.append((4, f'<LayerRef>{ds_name}.{var_name}</LayerRef>'))
-                themes_xml_lines.append((3, '</Theme>'))
-            themes_xml_lines.append((2, '</Theme>'))
-        themes_xml_lines.append((1, '</Themes>'))
-        themes_xml = '\n'.join(['%s%s' % (n * indent, xml) for n, xml in themes_xml_lines])
-
-        get_capablities_rest_url = base_url + API_PREFIX + '/wmts/1.0.0/WMTSCapabilities.xml'
-        service_metadata_url_xml = f'<ServiceMetadataURL xlink:href="{get_capablities_rest_url}"/>'
-
-        return f"""<?xml version="1.0" encoding="UTF-8"?>
-<Capabilities xmlns="http://www.opengis.net/wmts/1.0"
-              xmlns:ows="http://www.opengis.net/ows/1.1"
-              xmlns:xlink="http://www.w3.org/1999/xlink"
-              xmlns:xsi="http://www.w3.org/2001/XMLSchema-instance"
-              xsi:schemaLocation="http://www.opengis.net/wmts/1.0 http://schemas.opengis.net/wmts/1.0.0/wmtsGetCapabilities_response.xsd"
-              version="1.0.0">
-    {service_identification_xml}
-    {service_provider_xml}
-    {operations_metadata_xml}
-    {contents_xml}
-    {themes_xml}
-    {service_metadata_url_xml}
-</Capabilities>
-"""
-
-    def get_dataset_tile(self,
-                         ds_name: str,
-                         var_name: str,
-                         x: str, y: str, z: str,
-                         params: RequestParams):
-
-        x = params.to_int('x', x)
-        y = params.to_int('y', y)
-        z = params.to_int('z', z)
-
-        dataset, var = self.get_dataset_and_variable(ds_name, var_name)
-
-        dim_names = list(var.dims)
-        if 'lon' not in dim_names or 'lat' not in dim_names:
-            raise ServiceBadRequestError(f'variable {var_name!r} of dataset {ds_name!r} is not geo-spatial')
-
-        dim_names.remove('lon')
-        dim_names.remove('lat')
-
-        var_indexers = _get_var_indexers(ds_name, var_name, var, dim_names, params)
-
-        cmap_cbar = params.get_query_argument('cbar', default=None)
-        cmap_vmin = params.get_query_argument_float('vmin', default=None)
-        cmap_vmax = params.get_query_argument_float('vmax', default=None)
-        if cmap_cbar is None or cmap_vmin is None or cmap_vmax is None:
-            default_cmap_cbar, default_cmap_vmin, default_cmap_vmax = self.get_color_mapping(ds_name, var_name)
-            cmap_cbar = cmap_cbar or default_cmap_cbar
-            cmap_vmin = cmap_vmin or default_cmap_vmin
-            cmap_vmax = cmap_vmax or default_cmap_vmax
-
-        # TODO: use MD5 hashes as IDs instead
-
-        var_index_id = '-'.join(f'-{dim_name}={dim_value}' for dim_name, dim_value in var_indexers.items())
-        array_id = '%s-%s-%s' % (ds_name, var_name, var_index_id)
-        image_id = '%s-%s-%s-%s' % (array_id, cmap_cbar, cmap_vmin, cmap_vmax)
-
-        if image_id in self.pyramid_cache:
-            pyramid = self.pyramid_cache[image_id]
-        else:
-            no_data_value = var.attrs.get('_FillValue')
-            valid_range = var.attrs.get('valid_range')
-            if valid_range is None:
-                valid_min = var.attrs.get('valid_min')
-                valid_max = var.attrs.get('valid_max')
-                if valid_min is not None and valid_max is not None:
-                    valid_range = [valid_min, valid_max]
-
-            # Make sure we work with 2D image arrays only
-            if var.ndim == 2:
-                assert len(var_indexers) == 0
-                array = var
-            elif var.ndim > 2:
-                assert len(var_indexers) == var.ndim - 2
-                array = var.sel(method='nearest', **var_indexers)
-            else:
-                raise ServiceBadRequestError(f'Variable {var_name!r} of dataset {var_name!r} '
-                                             'must be an N-D Dataset with N >= 2, '
-                                             f'but {var_name!r} is only {var.ndim}-D')
-
-            cmap_vmin = np.nanmin(array.values) if np.isnan(cmap_vmin) else cmap_vmin
-            cmap_vmax = np.nanmax(array.values) if np.isnan(cmap_vmax) else cmap_vmax
-
-            def array_image_id_factory(level):
-                return 'arr-%s/%s' % (array_id, level)
-
-            tile_grid = self.get_tile_grid(ds_name, var_name, var)
-
-            pyramid = ImagePyramid.create_from_array(array, tile_grid,
-                                                     level_image_id_factory=array_image_id_factory)
-            pyramid = pyramid.apply(lambda image, level:
-                                    TransformArrayImage(image,
-                                                        image_id='tra-%s/%d' % (array_id, level),
-                                                        flip_y=tile_grid.geo_extent.inv_y,
-                                                        force_masked=True,
-                                                        no_data_value=no_data_value,
-                                                        valid_range=valid_range,
-                                                        tile_cache=self.mem_tile_cache))
-            pyramid = pyramid.apply(lambda image, level:
-                                    ColorMappedRgbaImage(image,
-                                                         image_id='rgb-%s/%d' % (image_id, level),
-                                                         value_range=(cmap_vmin, cmap_vmax),
-                                                         cmap_name=cmap_cbar,
-                                                         encode=True,
-                                                         format='PNG',
-                                                         tile_cache=self.rgb_tile_cache))
-            self.pyramid_cache[image_id] = pyramid
-            if TRACE_PERF:
-                print('Created pyramid "%s":' % image_id)
-                print('  tile_size:', pyramid.tile_size)
-                print('  num_level_zero_tiles:', pyramid.num_level_zero_tiles)
-                print('  num_levels:', pyramid.num_levels)
-
-        if TRACE_PERF:
-            print('PERF: >>> Tile:', image_id, z, y, x)
-
-        t1 = time.clock()
-        tile = pyramid.get_tile(x, y, z)
-        t2 = time.clock()
-
-        if TRACE_PERF:
-            print('PERF: <<< Tile:', image_id, z, y, x, 'took', t2 - t1, 'seconds')
-
-        return tile
-=======
     def get_service_url(self, base_url, *path: str):
         return base_url + API_PREFIX + '/' + '/'.join(path)
->>>>>>> 4e2ad9e2
 
     def get_dataset_and_variable(self, ds_name: str, var_name: str):
         dataset = self.get_dataset(ds_name)
@@ -458,77 +99,6 @@
             return dataset, dataset[var_name]
         raise ServiceResourceNotFoundError(f'Variable {var_name!r} not found in dataset {ds_name!r}')
 
-<<<<<<< HEAD
-    def get_dataset_tile_grid(self, ds_name: str, var_name: str, format_name: str, base_url: str) -> Dict[str, Any]:
-        dataset, variable = self.get_dataset_and_variable(ds_name, var_name)
-        tile_grid = self.get_tile_grid(ds_name, var_name, variable)
-        if format_name == 'ol4.json':
-            return get_tile_source_options(tile_grid,
-                                           self.get_dataset_tile_url(ds_name, var_name, base_url),
-                                           client='ol4')
-        elif format_name == 'cesium.json':
-            return get_tile_source_options(tile_grid,
-                                           self.get_dataset_tile_url(ds_name, var_name, base_url),
-                                           client='cesium')
-        else:
-            raise ServiceBadRequestError(f'Unknown tile schema format {format_name!r}')
-
-    # noinspection PyMethodMayBeStatic
-    def get_dataset_tile_url(self, ds_name: str, var_name: str, base_url: str):
-        return base_url + API_PREFIX + f'/tile/{ds_name}/{var_name}' + '/{z}/{x}/{y}.png'
-
-    # noinspection PyMethodMayBeStatic
-    def get_tile_grid(self, ds_name: str, var_name: str, var: xr.DataArray):
-        tile_grid = self.get_or_compute_tile_grid(ds_name, var)
-        if tile_grid is None:
-            raise ServiceError(f'Failed computing tile grid for variable {var_name!r} of dataset {ds_name!r}')
-        return tile_grid
-
-    def get_ne2_tile(self, x: str, y: str, z: str, params: RequestParams):
-        x = params.to_int('x', x)
-        y = params.to_int('y', y)
-        z = params.to_int('z', z)
-        return NaturalEarth2Image.get_pyramid().get_tile(x, y, z)
-
-    def get_ne2_tile_grid(self, format_name: str, base_url: str):
-        if format_name == 'ol4.json':
-            return get_tile_source_options(NaturalEarth2Image.get_pyramid().tile_grid,
-                                           base_url + API_PREFIX + '/tile/ne2/{z}/{x}/{y}.jpg',
-                                           client='ol4')
-        else:
-            raise ServiceBadRequestError(f'Unknown tile schema format {format_name!r}')
-
-    def get_color_bars(self, mime_type: str):
-        from .im.cmaps import get_cmaps
-        import json
-        cmaps = get_cmaps()
-        if mime_type == 'application/json':
-            return json.dumps(cmaps, indent=2)
-        elif mime_type == 'text/html':
-            html_head = '<!DOCTYPE html>\n' + \
-                        '<html lang="en">\n' + \
-                        '<head>' + \
-                        '<meta charset="UTF-8">' + \
-                        '<title>xcube server color maps</title>' + \
-                        '</head>\n' + \
-                        '<body style="padding: 0.2em">\n'
-            html_body = ''
-            html_foot = '</body>\n' \
-                        '</html>\n'
-            for cmap_cat, cmap_desc, cmap_bars in cmaps:
-                html_body += '    <h2>%s</h2>\n' % cmap_cat
-                html_body += '    <p><i>%s</i></p>\n' % cmap_desc
-                html_body += '    <table style=border: 0">\n'
-                for cmap_bar in cmap_bars:
-                    cmap_name, cmap_data = cmap_bar
-                    cmap_image = f'<img src="data:image/png;base64,{cmap_data}" width="100%%" height="32"/>'
-                    html_body += f'        <tr><td style="width: 5em">{cmap_name}:</td><td style="width: 40em">{cmap_image}</td></tr>\n'
-                html_body += '    </table>\n'
-            return html_head + html_body + html_foot
-        raise ServiceBadRequestError(f'Format {mime_type!r} not supported for color bars')
-
-=======
->>>>>>> 4e2ad9e2
     def get_dataset_descriptors(self):
         dataset_descriptors = self.config.get('Datasets')
         if not dataset_descriptors:
