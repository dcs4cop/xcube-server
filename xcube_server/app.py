--- conflicted
+++ resolved
@@ -29,11 +29,8 @@
 from xcube_server import __version__, __description__
 from xcube_server.handlers import GetTileNE2Handler, GetTileDatasetHandler, InfoHandler, GetTileGridNE2Handler, \
     GetTileGridDatasetHandler, GetWMTSCapabilitiesXmlHandler, GetColorBarsHandler, GetDatasetsJsonHandler, \
-<<<<<<< HEAD
     GetVariablesJsonHandler, GetCoordinatesJsonHandler, FindFeaturesHandler, FindDatasetFeaturesHandler
-=======
     GetVariablesJsonHandler, GetCoordinatesJsonHandler, TimeSeriesInfoHandler, TimeSeriesForPointHandler
->>>>>>> c3965a43
 from xcube_server.service import url_pattern, Service
 from xcube_server.defaults import DEFAULT_PORT, DEFAULT_ADDRESS, DEFAULT_UPDATE_PERIOD, \
     DEFAULT_CONFIG_FILE, API_PREFIX
@@ -55,13 +52,10 @@
         (API_PREFIX + url_pattern('/variables/{{ds_name}}.json'), GetVariablesJsonHandler),
         (API_PREFIX + url_pattern('/coords/{{ds_name}}/{{dim_name}}.json'), GetCoordinatesJsonHandler),
         (API_PREFIX + url_pattern('/colorbars.{{format}}'), GetColorBarsHandler),
-<<<<<<< HEAD
+        (API_PREFIX + url_pattern('/ts'), TimeSeriesInfoHandler),
+        (API_PREFIX + url_pattern('/ts/{{ds_name}}/{{var_name}}/point'), TimeSeriesForPointHandler)
         (API_PREFIX + url_pattern('/features.json'), FindFeaturesHandler),
         (API_PREFIX + url_pattern('/features/{{ds_name}}.json'), FindDatasetFeaturesHandler),
-=======
-        (API_PREFIX + url_pattern('/ts'), TimeSeriesInfoHandler),
-        (API_PREFIX + url_pattern('/ts/{{ds_name}}/{{var_name}}/point'), TimeSeriesForPointHandler)
->>>>>>> c3965a43
     ])
     return application
 
