# The MIT License (MIT)
# Copyright (c) 2018 by the xcube development team and contributors
#
# Permission is hereby granted, free of charge, to any person obtaining a copy of
# this software and associated documentation files (the "Software"), to deal in
# the Software without restriction, including without limitation the rights to
# use, copy, modify, merge, publish, distribute, sublicense, and/or sell copies
# of the Software, and to permit persons to whom the Software is furnished to do
# so, subject to the following conditions:
#
# The above copyright notice and this permission notice shall be included in all
# copies or substantial portions of the Software.
#
# THE SOFTWARE IS PROVIDED "AS IS", WITHOUT WARRANTY OF ANY KIND, EXPRESS OR
# IMPLIED, INCLUDING BUT NOT LIMITED TO THE WARRANTIES OF MERCHANTABILITY,
# FITNESS FOR A PARTICULAR PURPOSE AND NONINFRINGEMENT. IN NO EVENT SHALL THE
# AUTHORS OR COPYRIGHT HOLDERS BE LIABLE FOR ANY CLAIM, DAMAGES OR OTHER
# LIABILITY, WHETHER IN AN ACTION OF CONTRACT, TORT OR OTHERWISE, ARISING FROM,
# OUT OF OR IN CONNECTION WITH THE SOFTWARE OR THE USE OR OTHER DEALINGS IN THE
# SOFTWARE.
import functools
import io
import uuid
from abc import ABCMeta, abstractmethod
from typing import Tuple, Sequence, Union, Any, Callable, Optional

import matplotlib.cm as cm
import numpy as np
from PIL import Image

from xcube_server.perf import measure_time_cm
from .cmaps import ensure_cmaps_loaded
from .geoextent import GeoExtent
from .tilegrid import TileGrid
from .utils import downsample_ndarray, aggregate_ndarray_first
from ..cache import Cache

__author__ = "Norman Fomferra (Brockmann Consult GmbH)"

X = int
Y = int
Width = int
Height = int
Size2D = Tuple[Width, Height]
Rectangle2D = Tuple[X, Y, Width, Height]
Number = Union[int, float]
Tile = Any
TileQuad = Tuple[Tile, Tile, Tile, Tile]
TiledImageCollection = Sequence['TiledImage']
LevelTransformer = Callable[['TiledImage', 'TiledImage', int, Optional[Any]], 'TiledImage']
LevelMapper = Callable[['TiledImage', int, Optional[Any]], 'TiledImage']
TileAggregator = Callable[[Tile, Tile, Tile, Tile], Tile]
LevelImageIdFactory = Callable[[int], str]


class TiledImage(metaclass=ABCMeta):
    """
    The interface for tiled images.
    """

    @property
    @abstractmethod
    def id(self) -> str:
        """
        Return a unique image identifier.
        :return: A unique (string) object
        """

    @property
    @abstractmethod
    def format(self) -> str:
        """
        Return a format string such as 'PNG', 'JPG', 'RAW', etc, or None according to PIL.
        :return: A string indicating the image (file) format.
        """

    @property
    @abstractmethod
    def mode(self) -> str:
        """
        Return the image mode string such as 'RGBA', 'RGB', 'L', etc, or None according to PIL.
        See http://pillow.readthedocs.org/en/3.0.x/handbook/concepts.html#modes
        :return: A string indicating the image mode
        """

    @property
    @abstractmethod
    def size(self) -> Size2D:
        """
        :return: The size of the image as a (width, height) tuple
        """

    @property
    @abstractmethod
    def tile_size(self) -> Size2D:
        """
        :return: The size of the image as a (tile_width, tile_height) tuple
        """

    @property
    @abstractmethod
    def num_tiles(self) -> Size2D:
        """
        :return: The number of tiles as a (num_tiles_x, num_tiles_y) tuple
        """

    @abstractmethod
    def get_tile(self, tile_x, tile_y) -> Tile:
        """
        Get the tile at tile indices *tile_x*, *tile_y*.

        :param tile_x: the tile index in X direction
        :param tile_y: the tile index in Y direction
        :return: The image's tile data at tile_x, tile_y.
        """

    @abstractmethod
    def dispose(self) -> None:
        """
        Dispose resources allocated by this image.
        """


class AbstractTiledImage(TiledImage, metaclass=ABCMeta):
    """
    An abstract base class for tiled images.
    Derived classes must implement the get_tile(tile_x, tile_y) method.
    It is strongly advised to also override the dispose() method in order to release any allocated resources.

    :param size: the image size as (width, height)
    :param tile_size: tile size as (tile_width, tile_height)
    :param num_tiles: number of tiles as (num_tiles_x, num_tiles_y)
    :param mode: optional mode string
    :param format: optional format string
    :param image_id: optional unique image identifier
    """

    def __init__(self, size: Size2D, tile_size: Size2D, num_tiles: Size2D,
                 mode: str = None, format: str = None, image_id: str = None):
        self._width = size[0]
        self._height = size[1]
        self._tile_width = tile_size[0]
        self._tile_height = tile_size[1]
        self._num_tiles_x = num_tiles[0]
        self._num_tiles_y = num_tiles[1]
        self._id = image_id or str(uuid.uuid4())
        self._mode = mode
        self._format = format

    @property
    def id(self) -> str:
        return self._id

    @property
    def format(self) -> str:
        return self._format

    @property
    def mode(self) -> str:
        return self._mode

    @property
    def size(self) -> Size2D:
        return self._width, self._height

    @property
    def tile_size(self) -> Size2D:
        return self._tile_width, self._tile_height

    @property
    def num_tiles(self) -> Size2D:
        return self._num_tiles_x, self._num_tiles_y

    def dispose(self) -> None:
        """
        Does nothing.
        """

    def get_tile_id(self, tile_x, tile_y):
        return '%s/%d/%d' % (self.id, tile_x, tile_y)


class OpImage(AbstractTiledImage, metaclass=ABCMeta):
    """
    An abstract base class for images that compute their tiles.
    Derived classes must implement the compute_tile(tile_x, tile_y, rectangle) method only.

    :param size: the image size as (width, height)
    :param tile_size: optional tile size as (tile_width, tile_height)
    :param num_tiles: optional number of tiles as (num_tiles_x, num_tiles_y)
    :param mode: optional mode string
    :param format: optional format string
    :param image_id: optional unique image identifier
    :param tile_cache: optional tile cache
    :param log_perf: whether to log runtime performance information
    """

    def __init__(self, size: Size2D, tile_size: Size2D, num_tiles: Size2D,
<<<<<<< HEAD
                 mode: str = None, format: str = None, image_id: str = None, tile_cache: Cache = None, log_perf=False):
        super().__init__(size, tile_size, num_tiles, mode=mode, format=format, image_id=image_id)
        self._tile_cache = tile_cache
        self._log_perf = log_perf
=======
                 mode: str = None, format: str = None, image_id: str = None, tile_cache: Cache = None,
                 trace_perf=False):
        super().__init__(size, tile_size, num_tiles, mode=mode, format=format, image_id=image_id)
        self._tile_cache = tile_cache if tile_cache is not None else get_default_tile_cache()
        self._trace_perf = trace_perf
>>>>>>> 43273364

    @property
    def tile_cache(self) -> Cache:
        return self._tile_cache

    def get_tile(self, tile_x: int, tile_y: int) -> Tile:

<<<<<<< HEAD
        tile_cache = self._tile_cache
        log_perf_cm = self.log_perf_cm(tile_x, tile_y)

        if tile_cache is not None:
            tile_id = self.get_tile_id(tile_x, tile_y)
            with log_perf_cm("queried cache"):
                tile = tile_cache.get_value(tile_id)
            if tile is not None:
                if self._log_perf:
                    print(f"tile {tile_id!r}:", 'restored from cache')
                return tile

        tw, th = self.tile_size
        with log_perf_cm("compute tile"):
            tile = self.compute_tile(tile_x, tile_y, (tw * tile_x, th * tile_y, tw, th))

        if tile_cache is not None:
            with log_perf_cm("stored in cache"):
                # noinspection PyUnboundLocalVariable
                tile_cache.put_value(tile_id, tile)
=======
        measure_time = self.measure_time
        tile_id = self.get_tile_id(tile_x, tile_y)
        tile_tag = self.__get_tile_tag(tile_id)
        cache = self._tile_cache

        if cache:
            with measure_time(tile_tag + 'queried in cache'):
                tile = cache.get_value(tile_id)
            if tile is not None:
                if self._trace_perf:
                    print(tile_tag + 'restored from cache')
                return tile

        with measure_time(tile_tag + 'computed'):
            tw, th = self.tile_size
            tile = self.compute_tile(tile_x, tile_y, (tw * tile_x, th * tile_y, tw, th))

        if cache:
            with measure_time(tile_tag + 'stored in cache'):
                cache.put_value(tile_id, tile)
>>>>>>> 43273364

        return tile

    @abstractmethod
    def compute_tile(self, tile_x: int, tile_y: int, rectangle: Rectangle2D) -> Tile:
        """
        Compute a tile at tile indices *tile_x*, *tile_y*.
        The tile's boundaries are provided in *rectangle* given in image pixel coordinates.

        :param tile_x: the tile index in X direction
        :param tile_y: the tile index in Y direction
        :param rectangle: tile rectangle is given in image pixel coordinates.
        :return: a new tile
        """

    def dispose(self) -> None:
        cache = self._tile_cache
        if cache:
            num_tiles_x, num_tiles_y = self.num_tiles
            for tile_y in range(num_tiles_y):
                for tile_x in range(num_tiles_x):
                    cache.remove_value(self.get_tile_id(tile_x, tile_y))

<<<<<<< HEAD
    def log_perf_cm(self, tile_x, tile_y):
        if self._log_perf:
            tile_id = self.get_tile_id(tile_x, tile_y)
            tile_tag = f"tile {tile_id!r}"
            return functools.partial(_LogPerfCm, tile_tag)
        return _LogPerfCmNoOp
=======
    @property
    def measure_time(self):
        """ A context manager to measure execution time of code blocks. """
        return measure_time_cm(disabled=not self._trace_perf)

    def _get_tile_tag(self, tile_x: int, tile_y: int) -> str:
        """ Use to log tile computation info """
        return self.__get_tile_tag(self.get_tile_id(tile_x, tile_y))

    @staticmethod
    def __get_tile_tag(tile_id: str) -> str:
        """ Use to log tile computation info """
        return "tile " + tile_id + ": "
>>>>>>> 43273364


class DecoratorImage(OpImage, metaclass=ABCMeta):
    """
    Abstract tiled image class allowing behavior to be added to a given tiled source image.
    The decorator image will have the same image layout as the source image.
    Derived classes must implement the compute_tile_from_source_tile() method only.

    :param source_image: the source image
    :param image_id: optional unique image identifier
    :param format: optional format string
    :param mode: optional mode string
    :param tile_cache: optional tile cache
    :param log_perf: whether to log runtime performance information
    """

    def __init__(self,
                 source_image: TiledImage,
                 image_id: str = None,
                 format: str = None,
                 mode: str = None,
                 tile_cache: Cache = None,
<<<<<<< HEAD
                 log_perf=False):
=======
                 trace_perf: bool = False):
>>>>>>> 43273364
        super().__init__(source_image.size,
                         source_image.tile_size,
                         source_image.num_tiles,
                         mode=mode if mode else source_image.mode,
                         format=format if format else source_image.format,
                         image_id=image_id,
                         tile_cache=tile_cache,
<<<<<<< HEAD
                         log_perf=log_perf)
=======
                         trace_perf=trace_perf)
>>>>>>> 43273364
        self._source_image = source_image

    @property
    def source_image(self):
        return self._source_image

    def compute_tile(self, tile_x: int, tile_y: int, rectangle: Rectangle2D) -> Tile:
        source_tile = self._source_image.get_tile(tile_x, tile_y)
        target_tile = None
        if source_tile is not None:
            target_tile = self.compute_tile_from_source_tile(tile_x, tile_y, rectangle, source_tile)
        return target_tile

    @abstractmethod
    def compute_tile_from_source_tile(self,
                                      tile_x: int, tile_y: int,
                                      rectangle: Rectangle2D,
                                      source_tile: Tile) -> Tile:
        """
        Compute a tile from the given *source_tile*.

        :param tile_x: the tile index in X direction
        :param tile_y: the tile index in Y direction
        :param rectangle: tile rectangle is given in image pixel coordinates.
        :param source_tile: the source tile
        :return: a new tile computed from the source tile
        """


class TransformArrayImage(DecoratorImage):
    """
    Performs basic (numpy) array tile transformations. Currently available: force_masked, flip_y.
    Expects the source image to provide (numpy) arrays.

    :param source_image: the source image
    :param image_id: optional unique image identifier
    :param flip_y: weather to flip pixels in y-direction
    :param force_masked: weather to force creation of masked arrays
    :param no_data_value: optional no-data value for mask creation
    :param tile_cache: optional tile cache
    :param log_perf: whether to log runtime performance information
    """

    def __init__(self,
                 source_image: TiledImage,
                 image_id: str = None,
                 flip_y: bool = False,
                 force_masked: bool = True,
                 force_2d: bool = False,
                 no_data_value: Number = None,
                 valid_range: Tuple[Number] = None,
                 tile_cache: Cache = None,
<<<<<<< HEAD
                 log_perf=False):
        super().__init__(source_image, image_id=image_id, tile_cache=tile_cache, log_perf=log_perf)
=======
                 trace_perf: bool = False):
        super().__init__(source_image, image_id=image_id, tile_cache=tile_cache, trace_perf=trace_perf)
>>>>>>> 43273364
        self._force_masked = force_masked
        self._force_2d = force_2d
        self._flip_y = flip_y
        self._no_data_value = no_data_value
        self._valid_range = valid_range

    @property
    def no_data_value(self) -> Optional[Number]:
        return self._no_data_value

    @property
    def valid_range(self) -> Optional[Tuple[Number]]:
        return self._valid_range

    def compute_tile(self, tile_x: int, tile_y: int, rectangle: Rectangle2D) -> Tile:
        if self._flip_y:
            num_tiles_y = self.num_tiles[1]
            tile_size_y = self.tile_size[1]
            tile_y = num_tiles_y - 1 - tile_y
            x, y, w, h = rectangle
            rectangle = x, tile_y * tile_size_y, w, h
        source_tile = self._source_image.get_tile(tile_x, tile_y)
        target_tile = None
        if source_tile is not None:
            # noinspection PyTypeChecker
            target_tile = self.compute_tile_from_source_tile(tile_x, tile_y, rectangle, source_tile)
        return target_tile

    def compute_tile_from_source_tile(self, tile_x: int, tile_y: int, rectangle: Rectangle2D, tile: Tile) -> Tile:
        measure_time = self.measure_time
        tile_tag = self._get_tile_tag(tile_x, tile_y)

        if self._force_2d and tile.ndim > 2:
            with measure_time(tile_tag + "index"):
                # Create 2D subset using basic indexing
                # noinspection PyTypeChecker
                index = (tile.ndim - 2) * [0] + [slice(None), slice(None)]
                tile = tile[index]

        if self._flip_y:
            with measure_time(tile_tag + "flip y"):
                # Flip tile using fancy indexing
                tile = tile[..., ::-1, :]

        if self._force_masked and not np.ma.is_masked(tile):
            with measure_time(tile_tag + "mask"):
                # if tile is not masked
                if self._no_data_value is not None:
                    # and we have a fill value, return a masked tile
                    tile = np.ma.masked_equal(tile, self._no_data_value)
                elif self._valid_range is not None:
                    valid_min, valid_max = self._valid_range
                    # and we have a valid min or max, return a masked tile
                    if valid_min is not None:
                        tile = np.ma.masked_less(tile, valid_min)
                    if valid_max is not None:
                        tile = np.ma.masked_greater(tile, valid_max)
                elif np.issubdtype(tile.dtype, np.floating) or np.issubdtype(tile.dtype, np.complexfloating):
                    # and it is of float type, return a masked tile with a mask from invalids, i.e. NaN, -Inf, +Inf
                    tile = np.ma.masked_invalid(tile)

        return tile


class ColorMappedRgbaImage(DecoratorImage):
    """
    Creates a color-mapped image from a source image that provide tiles as numpy-like image arrays.

    :param source_image: the source image
    :param image_id: optional unique image identifier
    :param no_data_value: optional no-data value for mask creation
    :param value_range: The display value range.
    :param cmap_name: A Matplotlib color map name
    :param num_colors: Number of colors
    :param no_data_value: No-data value
    :param encode: Whether to create tiles that are encoded image bytes according to *format*.
    :param format: Image format, e.g. "JPEG", "PNG"
    :param tile_cache: optional tile cache
    :param log_perf: whether to log runtime performance information
    """

    def __init__(self,
                 source_image: TiledImage,
                 image_id: str = None,
                 value_range: Tuple[float, float] = (0.0, 1.0),
                 cmap_name: str = None,
                 num_colors: int = 256,
                 no_data_value: Union[int, float] = None,
                 encode: bool = False,
                 format: str = None,
                 tile_cache=None,
<<<<<<< HEAD
                 log_perf=False):
        super().__init__(source_image, image_id=image_id, format=format, mode='RGBA',
                         tile_cache=tile_cache, log_perf=log_perf)
=======
                 trace_perf: bool = False):
        super().__init__(source_image, image_id=image_id, format=format, mode='RGBA', tile_cache=tile_cache,
                         trace_perf=trace_perf)
>>>>>>> 43273364
        self._value_range = value_range
        self._cmap_name = cmap_name if cmap_name else 'jet'
        ensure_cmaps_loaded()
        self._cmap = cm.get_cmap(self._cmap_name, num_colors)
        self._cmap.set_bad('k', 0)
        self._no_data_value = no_data_value
        self._encode = encode

    def compute_tile_from_source_tile(self,
                                      tile_x: int, tile_y: int,
                                      rectangle: Rectangle2D, source_tile: Tile) -> Tile:
<<<<<<< HEAD
        log_perf_cm = self.log_perf_cm(tile_x, tile_y)
        with log_perf_cm("clip"):
=======
        measure_time = self.measure_time
        tile_tag = self._get_tile_tag(tile_x, tile_y)

        with measure_time(tile_tag + "mask"):
>>>>>>> 43273364
            value_min, value_max = self._value_range
            if not np.ma.is_masked(source_tile):
                if self._no_data_value is not None:
                    array = np.ma.masked_equal(source_tile, self._no_data_value)
                    array = array.clip(value_min, value_max, out=array)
                elif np.issubdtype(source_tile.dtype, np.floating):
                    array = np.ma.masked_invalid(source_tile)
                    array = array.clip(value_min, value_max, out=array)
                else:
                    array = source_tile.clip(value_min, value_max)
            else:
                array = source_tile.clip(value_min, value_max)

<<<<<<< HEAD
        with log_perf_cm("reshape"):
            old_shape = array.shape
            height = old_shape[-2]
            width = old_shape[-1]
            if width * height == array.size:
                array = np.reshape(array, (height, width))
            else:
                # noinspection PyTypeChecker
                index = [0] * (array.ndim - 2) + [slice(None), slice(None)]
                array = array[index]

        with log_perf_cm("cmap"):
            # check if we can optimize the following calls by using Numexpr
            # see https://github.com/pydata/numexpr/wiki/Numexpr-Users-Guide
            array -= value_min
            array *= 1.0 / (value_max - value_min)
            array = self._cmap(array, bytes=True)
            image = Image.fromarray(array, mode=self.mode)

        with log_perf_cm("save PNG"):
            if self._encode and self.format:
                # Saving a PNG file is slow: https://github.com/python-pillow/Pillow/issues/1211
                ostream = io.BytesIO()
                image.save(ostream, format=self.format, compress_level=1)
                encoded_image = ostream.getvalue()
                ostream.close()
                return encoded_image
            else:
                return image
=======
        old_shape = array.shape
        height = old_shape[-2]
        width = old_shape[-1]
        if width * height == array.size:
            array = np.reshape(array, (height, width))
        else:
            # noinspection PyTypeChecker
            index = [0] * (array.ndim - 2) + [slice(None), slice(None)]
            array = array[index]

        # check if we can optimize the following calls by using Numexpr
        # see https://github.com/pydata/numexpr/wiki/Numexpr-Users-Guide
        with measure_time(tile_tag + "normalise"):
            array -= value_min
            array *= 1.0 / (value_max - value_min)

        with measure_time(tile_tag + "map colors"):
            array = self._cmap(array, bytes=True)

        with measure_time(tile_tag + "create image"):
            image = Image.fromarray(array, mode=self.mode)

        if self._encode and self.format:
            with measure_time(tile_tag + "encode PNG"):
                ostream = io.BytesIO()
                image.save(ostream, format=self.format)
                encoded_image = ostream.getvalue()
                ostream.close()
                return encoded_image
        else:
            return image
>>>>>>> 43273364

    def create_pyramid(self, **kwargs) -> 'ImagePyramid':
        if self._encode:
            raise TypeError("can't create pyramid from encoded hi-res tiles")
        return ImagePyramid.create_from_image(self, create_pil_downsampling_image, **kwargs)


class DownsamplingImage(OpImage):
    """
    Abstract base class for images that downsample a tiled source image.
    Derived classes must implement the aggregate_and_stitch_source_tiles() method only.

    :param source_image: a tiled source image (type TiledImage) whose source tiles must be PIL Images
    :param image_id: optional, unique image identifier
    :param tile_cache: an optional tile cache of type Cache
    """

    def __init__(self,
                 source_image: TiledImage,
                 image_id: str = None,
                 tile_cache: Cache = None):
        w, h = source_image.size
        nx, ny = source_image.num_tiles
        super().__init__((w // 2, h // 2),
                         tile_size=source_image.tile_size,
                         num_tiles=(nx // 2, ny // 2),
                         image_id=image_id,
                         mode=source_image.mode,
                         format=source_image.format,
                         tile_cache=tile_cache)
        self._source_image = source_image

    @property
    def source_image(self) -> TiledImage:
        return self._source_image

    def compute_tile(self, tile_x: int, tile_y: int, rectangle: Rectangle2D) -> Tile:
        source_tile_x = 2 * tile_x
        source_tile_y = 2 * tile_y

        source_image = self._source_image
        source_tiles = (source_image.get_tile(source_tile_x, source_tile_y),
                        source_image.get_tile(source_tile_x, source_tile_y + 1),
                        source_image.get_tile(source_tile_x + 1, source_tile_y),
                        source_image.get_tile(source_tile_x + 1, source_tile_y + 1))

        target_width, target_height = self.tile_size
        target_width_h, target_height_h = target_width // 2, target_height // 2

        target_positions = ((0, 0),
                            (0, target_height_h),
                            (target_width_h, 0),
                            (target_width_h, target_height_h))

        return self.aggregate_and_stitch_source_tiles(source_tiles,
                                                      (target_width, target_height),
                                                      target_positions)

    @abstractmethod
    def aggregate_and_stitch_source_tiles(self, source_tiles: TileQuad, target_size: Size2D, target_positions) -> Tile:
        pass


class PilDownsamplingImage(DownsamplingImage):
    """
    A tile image which downsamples a tiled source image whose tiles are PIL images (see http://pillow.readthedocs.org).

    :param source_image: a tiled source image (type TiledImage) whose source tiles must be PIL Images
    :param image_id: optional unique image identifier
    :param tile_cache: an optional tile cache
    :param resampling: the PIL Image resampling filter, default is PIL.Image.ANTIALIAS.
           See http://pillow.readthedocs.org/en/3.0.x/handbook/concepts.html#filters
           See http://pillow.readthedocs.org/en/3.0.x/reference/Image.html#PIL.Image.Image.resize
    """

    def __init__(self,
                 source_image: TiledImage,
                 image_id: str = None,
                 tile_cache: Cache = None,
                 resampling=Image.ANTIALIAS):
        super().__init__(source_image, image_id=image_id, tile_cache=tile_cache)
        self._resampling = resampling

    @property
    def resampling(self):
        return self._resampling

    def aggregate_and_stitch_source_tiles(self, source_tiles: TileQuad, target_size: Size2D, target_positions) -> Tile:
        target_shape = (target_size[0] // 2, target_size[1] // 2)
        agg_tiles = [source_tile.resize(target_shape, self._resampling) for source_tile in source_tiles]
        target_tile = Image.new(self._source_image.mode, target_size)
        for i in range(len(agg_tiles)):
            target_tile.paste(agg_tiles[i], target_positions[i])
        return target_tile


class NdarrayDownsamplingImage(DownsamplingImage):
    """
    A tiled image which downsamples a source image whose tiles are numpy ndarray-like arrays.

    :param source_image: a tiled source image (type TiledImage) whose source tiles must be PIL Images
    :param image_id: optional unique image identifier
    :param tile_cache: an optional tile cache
    :param aggregator: an aggregator function which will be called like so:
            aggregator(downsampled_tile_00, downsampled_tile_01, downsampled_tile_10, downsampled_tile_11).
            see utils.downsample_ndarray() function
    """

    def __init__(self,
                 source_image: TiledImage,
                 image_id: str = None,
                 tile_cache: Cache = None,
                 aggregator=aggregate_ndarray_first):
        super().__init__(source_image, image_id=image_id, tile_cache=tile_cache)
        self._aggregator = aggregator

    def aggregate_and_stitch_source_tiles(self, source_tiles: TileQuad, target_size: Size2D, target_positions) -> Tile:
        prototype_tile = source_tiles[0]
        agg_tiles = [downsample_ndarray(source_tile, aggregator=self._aggregator) for source_tile in source_tiles]
        target_shape = list(prototype_tile.shape)
        target_shape[-1] = target_size[0]
        target_shape[-2] = target_size[1]
        if np.ma.is_masked(prototype_tile):
            target_tile = np.ma.empty_like(prototype_tile)
        else:
            target_tile = np.empty_like(prototype_tile)
        for i in range(len(agg_tiles)):
            agg_x = target_positions[i][0]
            agg_y = target_positions[i][1]
            agg_tile = agg_tiles[i]
            agg_h, agg_w = agg_tile.shape[-2], agg_tile.shape[-1]
            # print('agg_tile h, w: ', agg_h, agg_w)
            target_tile[..., agg_y:agg_y + agg_h, agg_x:agg_x + agg_w] = agg_tile
        return target_tile


class FastNdarrayDownsamplingImage(OpImage):
    """
    A tiled image created from down-sampling a numpy ndarray-like array.

    :param array: a numpy ndarray-like array
    :param tile_size: the tile size
    :param step_exp: used to compute the step size / image resolution reduction factor: ``step_size = 2 ** step_exp``
    :param image_id: optional unique image identifier
    :param tile_cache: an optional tile cache
    """

    def __init__(self,
                 array,
                 tile_size: Size2D,
                 step_exp: int,
                 image_id: str = None,
                 tile_cache: Cache = None,
                 trace_perf=False):
        step_size = 1 << step_exp
        source_width, source_height = array.shape[-1], array.shape[-2]
        width, height = source_width // step_size, source_height // step_size
        tile_width, tile_height = tile_size
        num_tiles = (width + tile_width - 1) // tile_width, (height + tile_height - 1) // tile_height
        super().__init__((width, height),
                         tile_size=tile_size,
                         num_tiles=num_tiles,
                         mode=str(array.dtype),
                         format=None,
                         image_id=image_id,
                         tile_cache=tile_cache,
                         trace_perf=trace_perf)
        self._array = array
        self._step_size = step_size
        self._empty_tile = None

    def compute_tile(self, tile_x: int, tile_y: int, rectangle: Rectangle2D) -> Tile:
        measure_time = self.measure_time
        tile_tag = self._get_tile_tag(tile_x, tile_y)

        x, y, w, h = rectangle
        s = self._step_size
        x *= s
        y *= s
        w *= s
        h *= s

        # Note by forman: check why this is 10x slower than without it
        #
        # num_tiles_x, num_tiles_y = self.num_tiles
        # if tile_x < 0 or tile_x > num_tiles_x - 1 or tile_y < 0 or tile_y > num_tiles_y - 1:
        #     print("Empty: ", tile_y, tile_x)
        #     if self._empty_tile is not None \
        #             and self._empty_tile.shape[-2] == h \
        #             and self._empty_tile.shape[-1] == w:
        #         return self._empty_tile
        #     shape = list(self._array.shape)
        #     shape[-2] = h
        #     shape[-1] = w
        #     tile = np.empty(shape, dtype=self._array.dtype)
        #     tile.fill(np.nan)
        #     self._empty_tile = tile
        #     return tile

        # For performance, we first read the non-resampled tile data.
        # We could use slices with 'zoom' as step size, but this is incredibly slow when using xarray with dask!
        # 0.4 vs. 0.025 secs for 220x220 pixel tiles for chunked, compressed SST data.
        # tile = self._array[..., y:y + h:s, x:x + w:s]
        with measure_time(tile_tag + "subset array"):
            tile = self._array[..., y:y + h, x:x + w]

        # Let's see if it has the xarray.DataArray.load() method.
        # Pre-loading of tile data makes it easier to find bottlenecks in the image processing chain.
        if hasattr(tile, 'load'):
            with measure_time(tile_tag + "load"):
                tile.load()

        # We do the resampling to lower resolution after loading the data, which is MUCH faster, see note above.
        with measure_time(tile_tag + "down-sample"):
            tile = tile[..., ::s, ::s]

        # ensure that our tile size is w x h: resize and fill in background value.
<<<<<<< HEAD
        return trim_tile(tile, self.tile_size)


class NdarrayImage(OpImage):
    """
    A tiled image created an numpy ndarray-like data array.

    :param array: a numpy ndarray-like data array
    :param tile_size: the tile size
    :param image_id: optional unique image identifier
    :param tile_cache: an optional tile cache
    """

    def __init__(self,
                 array,
                 tile_size: Size2D,
                 image_id: str = None,
                 tile_cache: Cache = None,
                 log_perf=False):
        width, height = array.shape[-1], array.shape[-2]
        tile_width, tile_height = tile_size
        num_tiles = (width + tile_width - 1) // tile_width, (height + tile_height - 1) // tile_height
        super().__init__((width, height),
                         tile_size=tile_size,
                         num_tiles=num_tiles,
                         mode=str(array.dtype),
                         format=None,
                         image_id=image_id,
                         tile_cache=tile_cache,
                         log_perf=log_perf)
        self._array = array
        self._empty_tile = None

    def compute_tile(self, tile_x: int, tile_y: int, rectangle: Rectangle2D) -> Tile:
        x, y, w, h = rectangle
        tile = self._array[..., y:y + h, x:x + w]
        # ensure that our tile size is w x h
        return trim_tile(tile, self.tile_size)
=======
        with measure_time(tile_tag + "pad"):
            tile = self.pad_tile(tile, self.tile_size)

        return tile

    @staticmethod
    def pad_tile(tile: Tile, target_tile_size: Size2D, fill_value: float = np.nan) -> Tile:
        (target_width, target_height) = target_tile_size
        tile_width, tile_heigth = tile.shape[-1], tile.shape[-2]
        if target_width > tile_width:
            # expand in width
            h_pad = np.empty((tile_heigth, target_width - tile_width))
            h_pad.fill(fill_value)
            tile = np.hstack((tile, h_pad))
        if target_height > tile_heigth:
            # expand in height
            v_pad = np.empty((target_height - tile_heigth, target_width))
            v_pad.fill(fill_value)
            tile = np.vstack((tile, v_pad))
        return tile
>>>>>>> 43273364


LC_STANDARD_NAMES = {'land_cover_lccs algorithmic_confidence', 'land_cover_lccs status_flag', 'land_cover_lccs',
                     'land_cover_lccs number_of_observations', 'land_cover_lccs status_flag'}


class ImagePyramid:
    """
    A stack of tiled images (see TileImage) that form a quadtree image pyramid with increasing levels of detail.
    Level 0 represents the lowest resolution.
    The level of detail (image resolution) increases by a factor of two between any two, subsequent levels.
    The tile sizes for each level are the same.
    """

    @classmethod
    def create_from_image(cls,
                          source_image: TiledImage,
                          level_transformer: LevelTransformer,
                          geo_extent: GeoExtent = None,
                          **kwargs) -> 'ImagePyramid':

        """
        Create an image pyramid build from a single, max-resolution source image of type TiledImage.
        The given source image will be returned for highest resolution level in the pyramid.
        Other level images are created from the given level_image_factory function.

        :param source_image: the high-resolution source image, see TiledImage interface
        :param level_transformer: transforms level z+1 into level z. Called like:
               level_images[z_index] = level_transformer(source_image, level_images[z_index+1], z_index, **kwargs)
        :param geo_extent: the geographical extent.
        :param kwargs: keyword arguments passed to the level_image_factory function
        :return: a new ImagePyramid instance
        """
        if geo_extent is None:
            geo_extent = GeoExtent()
        tile_grid = TileGrid.create(source_image.size[0], source_image.size[1],
                                    source_image.tile_size[0], source_image.tile_size[1],
                                    geo_extent)
        level_images = [None] * tile_grid.num_levels
        z_index_max = tile_grid.num_levels - 1
        level_images[z_index_max] = source_image
        level_image = source_image
        for i in range(1, tile_grid.num_levels):
            z_index = z_index_max - i
            image_id = '%s/%d' % (source_image.id, z_index)
            level_images[z_index] = level_image = level_transformer(source_image, level_image, i,
                                                                    image_id=image_id, **kwargs)
        return ImagePyramid(tile_grid, level_images)

    @classmethod
    def create_from_array(cls,
                          array: np.ndarray,
                          tile_grid: TileGrid,
                          level_image_id_factory: LevelImageIdFactory = None,
                          **kwargs) -> 'ImagePyramid':

        """
        Create an image pyramid build from a numpy-like array using nearest neighbor resampling.
        This is a fast pyramid exploiting the array's underlying slicing capabilities.
        For example, if array is a H5Py dataset object, the created pyramid will take advantage of
        the HDF-5 libraries's slicing.

        :param array: numpy-like array that supports stepping in it's subscript operator, e.g.
                      array[..., y::step, x:step]
        :param tile_grid: the tile grid
        :param level_image_id_factory: a factory function for unique image identifiers
        :param kwargs: keyword arguments passed to FastNdarrayDownsamplingImage constructor
        :return: a new ImagePyramid instance
        """
        tile_size = tile_grid.tile_size
        num_levels = tile_grid.num_levels
        level_images = [None] * num_levels
        z_index_max = num_levels - 1
        for i in range(0, num_levels):
            z_index = z_index_max - i
            image_id = level_image_id_factory(z_index) if level_image_id_factory else None
            level_images[z_index] = FastNdarrayDownsamplingImage(array,
                                                                 tile_size,
                                                                 i,
                                                                 image_id=image_id, **kwargs)
        return ImagePyramid(tile_grid, level_images)

    def __init__(self,
                 tile_grid: TileGrid,
                 level_images: TiledImageCollection):
        if tile_grid.num_levels != len(level_images):
            raise ValueError('level_images do not match tile_grid')
        self._tile_grid = tile_grid
        self._level_images = list(level_images)

    @property
    def tile_grid(self) -> TileGrid:
        return self._tile_grid

    @property
    def num_level_zero_tiles(self) -> Size2D:
        return self._tile_grid.num_level_zero_tiles_x, self._tile_grid.num_level_zero_tiles_y

    @property
    def tile_size(self) -> Size2D:
        return self._tile_grid.tile_width, self._tile_grid.tile_height

    @property
    def num_levels(self) -> int:
        return self._tile_grid.num_levels

    def get_level_image(self, z_index: int) -> TiledImage:
        return self._level_images[z_index]

    def get_tile(self, tile_x: int, tile_y: int, z_index: int):
        level_image = self._level_images[z_index]
        return level_image.get_tile(tile_x, tile_y)

    def dispose(self) -> None:
        for level_image in self._level_images:
            level_image.dispose()

    def apply(self, level_mapper: LevelMapper, *args, **kwargs):
        level_images = self._level_images
        return ImagePyramid(self._tile_grid,
                            [level_mapper(level_images[level], level, *args, **kwargs)
                             for level in range(len(level_images))])


# noinspection PyUnusedLocal
def create_pil_downsampling_image(source_image: TiledImage,
                                  higher_level_image: TiledImage,
                                  step_exp: int,
                                  **kwargs) -> TiledImage:
    return PilDownsamplingImage(higher_level_image, **kwargs)


# noinspection PyUnusedLocal
def create_ndarray_downsampling_image(source_image: TiledImage,
                                      higher_level_image: TiledImage,
                                      step_exp: int,
                                      **kwargs) -> TiledImage:
    return NdarrayDownsamplingImage(higher_level_image, **kwargs)


def trim_tile(tile: Tile, expected_tile_size: Size2D, fill_value: float = np.nan) -> Tile:
    """
    Trim a tile.

    If to small, expand and pad with background value. If to large, crop.

    :param tile: The tile
    :param expected_tile_size: expected tile size
    :param fill_value: fill value for padding
    :return: the trimmed tile
    """
    expected_width, expected_height = expected_tile_size
    actual_width, actual_height = tile.shape[-1], tile.shape[-2]
    if expected_width > actual_width:
        # expand in width and pad with fill_value
        h_pad = np.empty((actual_height, expected_width - actual_width))
        h_pad.fill(fill_value)
        tile = np.hstack((tile, h_pad))
    if expected_height > actual_height:
        # expand in height and pad with fill_value
        v_pad = np.empty((expected_height - actual_height, expected_width))
        v_pad.fill(fill_value)
        tile = np.vstack((tile, v_pad))
    if expected_width < actual_width or expected_height < actual_height:
        # crop
        tile = tile[..., 0:expected_height, 0:expected_width]
    return tile


class _LogPerfCm:
    def __init__(self, tag: str, message: str):
        self.tag = tag
        self.message = message
        self.start_time = None
        self.delta = None

    def __enter__(self):
        self.start_time = time.perf_counter()
        return self

    def __exit__(self, *exc):
        self.delta = time.perf_counter() - self.start_time
        print(f"{self.tag}: {self.message}:", "took %.2fms" % (self.delta * 1000.))


class _LogPerfCmNoOp:
    def __init__(self, *args, **kwargs):
        pass

    def __enter__(self):
        return self

    def __exit__(self, *exc):
        return None<|MERGE_RESOLUTION|>--- conflicted
+++ resolved
@@ -18,7 +18,6 @@
 # LIABILITY, WHETHER IN AN ACTION OF CONTRACT, TORT OR OTHERWISE, ARISING FROM,
 # OUT OF OR IN CONNECTION WITH THE SOFTWARE OR THE USE OR OTHER DEALINGS IN THE
 # SOFTWARE.
-import functools
 import io
 import uuid
 from abc import ABCMeta, abstractmethod
@@ -28,12 +27,12 @@
 import numpy as np
 from PIL import Image
 
-from xcube_server.perf import measure_time_cm
 from .cmaps import ensure_cmaps_loaded
 from .geoextent import GeoExtent
 from .tilegrid import TileGrid
 from .utils import downsample_ndarray, aggregate_ndarray_first
 from ..cache import Cache
+from ..perf import measure_time_cm
 
 __author__ = "Norman Fomferra (Brockmann Consult GmbH)"
 
@@ -192,22 +191,15 @@
     :param format: optional format string
     :param image_id: optional unique image identifier
     :param tile_cache: optional tile cache
-    :param log_perf: whether to log runtime performance information
+    :param trace_perf: whether to trace runtime performance information
     """
 
     def __init__(self, size: Size2D, tile_size: Size2D, num_tiles: Size2D,
-<<<<<<< HEAD
-                 mode: str = None, format: str = None, image_id: str = None, tile_cache: Cache = None, log_perf=False):
-        super().__init__(size, tile_size, num_tiles, mode=mode, format=format, image_id=image_id)
-        self._tile_cache = tile_cache
-        self._log_perf = log_perf
-=======
                  mode: str = None, format: str = None, image_id: str = None, tile_cache: Cache = None,
                  trace_perf=False):
         super().__init__(size, tile_size, num_tiles, mode=mode, format=format, image_id=image_id)
-        self._tile_cache = tile_cache if tile_cache is not None else get_default_tile_cache()
+        self._tile_cache = tile_cache
         self._trace_perf = trace_perf
->>>>>>> 43273364
 
     @property
     def tile_cache(self) -> Cache:
@@ -215,49 +207,26 @@
 
     def get_tile(self, tile_x: int, tile_y: int) -> Tile:
 
-<<<<<<< HEAD
-        tile_cache = self._tile_cache
-        log_perf_cm = self.log_perf_cm(tile_x, tile_y)
-
-        if tile_cache is not None:
-            tile_id = self.get_tile_id(tile_x, tile_y)
-            with log_perf_cm("queried cache"):
-                tile = tile_cache.get_value(tile_id)
-            if tile is not None:
-                if self._log_perf:
-                    print(f"tile {tile_id!r}:", 'restored from cache')
-                return tile
-
-        tw, th = self.tile_size
-        with log_perf_cm("compute tile"):
-            tile = self.compute_tile(tile_x, tile_y, (tw * tile_x, th * tile_y, tw, th))
-
-        if tile_cache is not None:
-            with log_perf_cm("stored in cache"):
-                # noinspection PyUnboundLocalVariable
-                tile_cache.put_value(tile_id, tile)
-=======
         measure_time = self.measure_time
         tile_id = self.get_tile_id(tile_x, tile_y)
         tile_tag = self.__get_tile_tag(tile_id)
-        cache = self._tile_cache
-
-        if cache:
-            with measure_time(tile_tag + 'queried in cache'):
-                tile = cache.get_value(tile_id)
+        tile_cache = self._tile_cache
+
+        if tile_cache:
+            with measure_time(tile_tag + 'queried in tile cache'):
+                tile = tile_cache.get_value(tile_id)
             if tile is not None:
                 if self._trace_perf:
-                    print(tile_tag + 'restored from cache')
+                    _LOG.info(tile_tag + 'restored from tile cache')
                 return tile
 
         with measure_time(tile_tag + 'computed'):
             tw, th = self.tile_size
             tile = self.compute_tile(tile_x, tile_y, (tw * tile_x, th * tile_y, tw, th))
 
-        if cache:
-            with measure_time(tile_tag + 'stored in cache'):
-                cache.put_value(tile_id, tile)
->>>>>>> 43273364
+        if tile_cache:
+            with measure_time(tile_tag + 'stored in tile cache'):
+                tile_cache.put_value(tile_id, tile)
 
         return tile
 
@@ -281,14 +250,6 @@
                 for tile_x in range(num_tiles_x):
                     cache.remove_value(self.get_tile_id(tile_x, tile_y))
 
-<<<<<<< HEAD
-    def log_perf_cm(self, tile_x, tile_y):
-        if self._log_perf:
-            tile_id = self.get_tile_id(tile_x, tile_y)
-            tile_tag = f"tile {tile_id!r}"
-            return functools.partial(_LogPerfCm, tile_tag)
-        return _LogPerfCmNoOp
-=======
     @property
     def measure_time(self):
         """ A context manager to measure execution time of code blocks. """
@@ -302,7 +263,6 @@
     def __get_tile_tag(tile_id: str) -> str:
         """ Use to log tile computation info """
         return "tile " + tile_id + ": "
->>>>>>> 43273364
 
 
 class DecoratorImage(OpImage, metaclass=ABCMeta):
@@ -325,11 +285,7 @@
                  format: str = None,
                  mode: str = None,
                  tile_cache: Cache = None,
-<<<<<<< HEAD
-                 log_perf=False):
-=======
                  trace_perf: bool = False):
->>>>>>> 43273364
         super().__init__(source_image.size,
                          source_image.tile_size,
                          source_image.num_tiles,
@@ -337,11 +293,7 @@
                          format=format if format else source_image.format,
                          image_id=image_id,
                          tile_cache=tile_cache,
-<<<<<<< HEAD
-                         log_perf=log_perf)
-=======
                          trace_perf=trace_perf)
->>>>>>> 43273364
         self._source_image = source_image
 
     @property
@@ -394,13 +346,8 @@
                  no_data_value: Number = None,
                  valid_range: Tuple[Number] = None,
                  tile_cache: Cache = None,
-<<<<<<< HEAD
-                 log_perf=False):
-        super().__init__(source_image, image_id=image_id, tile_cache=tile_cache, log_perf=log_perf)
-=======
                  trace_perf: bool = False):
         super().__init__(source_image, image_id=image_id, tile_cache=tile_cache, trace_perf=trace_perf)
->>>>>>> 43273364
         self._force_masked = force_masked
         self._force_2d = force_2d
         self._flip_y = flip_y
@@ -492,15 +439,9 @@
                  encode: bool = False,
                  format: str = None,
                  tile_cache=None,
-<<<<<<< HEAD
-                 log_perf=False):
-        super().__init__(source_image, image_id=image_id, format=format, mode='RGBA',
-                         tile_cache=tile_cache, log_perf=log_perf)
-=======
                  trace_perf: bool = False):
         super().__init__(source_image, image_id=image_id, format=format, mode='RGBA', tile_cache=tile_cache,
                          trace_perf=trace_perf)
->>>>>>> 43273364
         self._value_range = value_range
         self._cmap_name = cmap_name if cmap_name else 'jet'
         ensure_cmaps_loaded()
@@ -512,15 +453,10 @@
     def compute_tile_from_source_tile(self,
                                       tile_x: int, tile_y: int,
                                       rectangle: Rectangle2D, source_tile: Tile) -> Tile:
-<<<<<<< HEAD
-        log_perf_cm = self.log_perf_cm(tile_x, tile_y)
-        with log_perf_cm("clip"):
-=======
         measure_time = self.measure_time
         tile_tag = self._get_tile_tag(tile_x, tile_y)
 
         with measure_time(tile_tag + "mask"):
->>>>>>> 43273364
             value_min, value_max = self._value_range
             if not np.ma.is_masked(source_tile):
                 if self._no_data_value is not None:
@@ -534,37 +470,6 @@
             else:
                 array = source_tile.clip(value_min, value_max)
 
-<<<<<<< HEAD
-        with log_perf_cm("reshape"):
-            old_shape = array.shape
-            height = old_shape[-2]
-            width = old_shape[-1]
-            if width * height == array.size:
-                array = np.reshape(array, (height, width))
-            else:
-                # noinspection PyTypeChecker
-                index = [0] * (array.ndim - 2) + [slice(None), slice(None)]
-                array = array[index]
-
-        with log_perf_cm("cmap"):
-            # check if we can optimize the following calls by using Numexpr
-            # see https://github.com/pydata/numexpr/wiki/Numexpr-Users-Guide
-            array -= value_min
-            array *= 1.0 / (value_max - value_min)
-            array = self._cmap(array, bytes=True)
-            image = Image.fromarray(array, mode=self.mode)
-
-        with log_perf_cm("save PNG"):
-            if self._encode and self.format:
-                # Saving a PNG file is slow: https://github.com/python-pillow/Pillow/issues/1211
-                ostream = io.BytesIO()
-                image.save(ostream, format=self.format, compress_level=1)
-                encoded_image = ostream.getvalue()
-                ostream.close()
-                return encoded_image
-            else:
-                return image
-=======
         old_shape = array.shape
         height = old_shape[-2]
         width = old_shape[-1]
@@ -596,7 +501,6 @@
                 return encoded_image
         else:
             return image
->>>>>>> 43273364
 
     def create_pyramid(self, **kwargs) -> 'ImagePyramid':
         if self._encode:
@@ -728,7 +632,6 @@
             agg_y = target_positions[i][1]
             agg_tile = agg_tiles[i]
             agg_h, agg_w = agg_tile.shape[-2], agg_tile.shape[-1]
-            # print('agg_tile h, w: ', agg_h, agg_w)
             target_tile[..., agg_y:agg_y + agg_h, agg_x:agg_x + agg_w] = agg_tile
         return target_tile
 
@@ -814,8 +717,10 @@
             tile = tile[..., ::s, ::s]
 
         # ensure that our tile size is w x h: resize and fill in background value.
-<<<<<<< HEAD
-        return trim_tile(tile, self.tile_size)
+        with measure_time(tile_tag + "trim"):
+            tile = trim_tile(tile, self.tile_size)
+
+        return tile
 
 
 class NdarrayImage(OpImage):
@@ -833,7 +738,7 @@
                  tile_size: Size2D,
                  image_id: str = None,
                  tile_cache: Cache = None,
-                 log_perf=False):
+                 trace_perf=False):
         width, height = array.shape[-1], array.shape[-2]
         tile_width, tile_height = tile_size
         num_tiles = (width + tile_width - 1) // tile_width, (height + tile_height - 1) // tile_height
@@ -844,7 +749,7 @@
                          format=None,
                          image_id=image_id,
                          tile_cache=tile_cache,
-                         log_perf=log_perf)
+                         trace_perf=trace_perf)
         self._array = array
         self._empty_tile = None
 
@@ -853,28 +758,6 @@
         tile = self._array[..., y:y + h, x:x + w]
         # ensure that our tile size is w x h
         return trim_tile(tile, self.tile_size)
-=======
-        with measure_time(tile_tag + "pad"):
-            tile = self.pad_tile(tile, self.tile_size)
-
-        return tile
-
-    @staticmethod
-    def pad_tile(tile: Tile, target_tile_size: Size2D, fill_value: float = np.nan) -> Tile:
-        (target_width, target_height) = target_tile_size
-        tile_width, tile_heigth = tile.shape[-1], tile.shape[-2]
-        if target_width > tile_width:
-            # expand in width
-            h_pad = np.empty((tile_heigth, target_width - tile_width))
-            h_pad.fill(fill_value)
-            tile = np.hstack((tile, h_pad))
-        if target_height > tile_heigth:
-            # expand in height
-            v_pad = np.empty((target_height - tile_heigth, target_width))
-            v_pad.fill(fill_value)
-            tile = np.vstack((tile, v_pad))
-        return tile
->>>>>>> 43273364
 
 
 LC_STANDARD_NAMES = {'land_cover_lccs algorithmic_confidence', 'land_cover_lccs status_flag', 'land_cover_lccs',
@@ -1041,31 +924,4 @@
     if expected_width < actual_width or expected_height < actual_height:
         # crop
         tile = tile[..., 0:expected_height, 0:expected_width]
-    return tile
-
-
-class _LogPerfCm:
-    def __init__(self, tag: str, message: str):
-        self.tag = tag
-        self.message = message
-        self.start_time = None
-        self.delta = None
-
-    def __enter__(self):
-        self.start_time = time.perf_counter()
-        return self
-
-    def __exit__(self, *exc):
-        self.delta = time.perf_counter() - self.start_time
-        print(f"{self.tag}: {self.message}:", "took %.2fms" % (self.delta * 1000.))
-
-
-class _LogPerfCmNoOp:
-    def __init__(self, *args, **kwargs):
-        pass
-
-    def __enter__(self):
-        return self
-
-    def __exit__(self, *exc):
-        return None+    return tile