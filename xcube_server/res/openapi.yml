openapi: 3.0.0
servers:
  - description: DCS4COP Development API
    url: http://xcube.dcs4cop.eu/dcs4cop-dev/api/0.1.0.dev4
  - description: SwaggerHub API Auto Mocking
    url: https://virtserver.swaggerhub.com/forman/xcube-server/1.0.0
info:
  description: |
    A light-weight web server that provides
    various services based on xarray-enabled datasets.
  version: "0.1.0.dev5"
  title: XCube Server API
  contact:
    email: bcdev@brockmann-consult.de
  license:
    name: MIT
    url: 'https://opensource.org/licenses/MIT'
tags:
  - name: catalogue
    description: Catalogue API
  - name: tiles
    description: Tiles API
  - name: time-series
    description: Time-series API
  - name: features
    description: Features API
paths:
  '/datasets':
    get:
      tags:
        - catalogue
      summary: Get all datasets
      operationId: getDatasets
      description: |
        Get a list of all available datasets.
      responses:
        '200':
          description: Dataset list.
          content:
            application/json:
              schema:
                $ref: '#/components/schemas/DatasetsRefs'
  '/variables/{dataset}':
    get:
      tags:
        - catalogue
      summary: Get variables for dataset
      operationId: getVariables
      parameters:
        - $ref: '#/components/parameters/dataset'
      description: |
        Get a dataset information object that
        also contains descriptions of all variables.
      responses:
        '200':
          description: Dataset information object.
          content:
            application/json:
              schema:
                $ref: '#/components/schemas/DatasetInfo'
  '/coords/{dataset}/{dim}':
    get:
      tags:
        - catalogue
      summary: Get coordinates
      operationId: getCoordinates
      parameters:
        - $ref: '#/components/parameters/dataset'
        - $ref: '#/components/parameters/dim'
      description: |
        Get the coordinates of a given dimension of a given dataset.
        Coordinates are returned as an array of values whose length is
        the size of the given dimension.
      responses:
        '200':
          description: Coordinates information object.
          content:
            application/json:
              schema:
                $ref: '#/components/schemas/CoordinateVariable'
  '/legend/{ds_name}/{var_name}.png':
    get:
      tags:
        - tile
      summary: Get legend for layer
      operationId: getLegend
      parameters:
        - $ref: '#/components/parameters/dataset'
        - $ref: '#/components/parameters/variable'
      description: |
        Get a legend for a layer given by a variable of a dataset.
        The legend is returned as a png.
      responses:
        '200':
          description: Legend image.
          content:
            'image/png':
                  schema:
                    type: string
                    format: binary
        '404':
          description: Resource not found.
  '/colorbars':
    get:
      tags:
        - catalogue
      summary: Get available color bars
      operationId: getColorBars
      description: |
        Retrieve all available color maps.
        For each color map its name, description
        and base64-encoded image is provided.
      responses:
        '200':
          description: Color bars.
          content:
            application/json:
              schema:
                type: array
                items:
                  type: array
                  items:
                    type: object
        '404':
          description: Resource not found.
  '/wmts/1.0.0/WMTSCapabilities.xml':
    get:
      tags:
        - tiles
      summary: Get WMTS capabilities
      operationId: getWMTSCapabilities
      responses:
        default:
          description: WMTS capabilities XML doc
          content:
            application/xml:
              schema:
                type: string
  '/wmts/1.0.0/tile/{dataset}/{variable}/{z}/{y}/{x}.png':
    get:
      tags:
        - tiles
      summary: Get tile
      operationId: getTile
      description: |
        Get an image tile for a variable of a given dataset
        at resolution level z and spatial tile coordinate x, y.
      parameters:
        - $ref: '#/components/parameters/dataset'
        - $ref: '#/components/parameters/variable'
        - $ref: '#/components/parameters/z'
        - $ref: '#/components/parameters/y'
        - $ref: '#/components/parameters/x'
      responses:
        '200':
          description: Image tile.
          content:
            'image/png':
                  schema:
                    type: string
                    format: binary
        '404':
          description: Resource not found.
  '/tile/{dataset}/{variable}/{z}/{x}/{y}.png':
    get:
      tags:
        - tiles
      summary: Get tile
      operationId: getTile
      description: |
        Get an image tile for a variable of a given dataset
        at resolution level z and spatial tile coordinate x, y.
      parameters:
        - $ref: '#/components/parameters/dataset'
        - $ref: '#/components/parameters/variable'
        - $ref: '#/components/parameters/z'
        - $ref: '#/components/parameters/x'
        - $ref: '#/components/parameters/y'
      responses:
        '200':
          description: Image tile.
          content:
            'image/png':
                  schema:
                    type: string
                    format: binary
        '404':
          description: Resource not found.
  '/tilegrid/{dataset}/{variable}/ol4':
    get:
      tags:
        - tiles
      summary: Get tiling schema for OL4
      operationId: getOL4TileSchema
      description: |
        Get a tile grid description compatible with
        an OpenLayers v4.x ol.source.XYZ layer source.
      parameters:
        - $ref: '#/components/parameters/dataset'
        - $ref: '#/components/parameters/variable'
      responses:
        '200':
          description: Tile schema for OL4.
          content:
            application/json:
              schema:
                $ref: '#/components/schemas/OL4TileSchema'
        '404':
          description: Resource not found.
  '/tilegrid/{dataset}/{variable}/cesium':
    get:
      tags:
        - tiles
      summary: Get tile grid for Cesium
      operationId: getCesiumTileGrid
      description: |
        Get a tile grid description compatible with
        a Cesium v1.x XYZ image tile provider.
      parameters:
        - $ref: '#/components/parameters/dataset'
        - $ref: '#/components/parameters/variable'
      responses:
        '200':
          description: Cesium Tile Grid.
          content:
            application/json:
              schema:
                $ref: '#/components/schemas/CesiumTileGrid'
        '404':
          description: Resource not found.
  '/ts':
    get:
      tags:
        - time-series
      operationId: getTimeSeriesInfo
      summary: List time stamps for variables
      description: Returns for each variable the times in UTC format for which data is available.
      responses:
        '200':
          description: Success
          content:
            application/json:
              schema:
                $ref: '#/components/schemas/TimeSeriesInfo'
        '500':
          description: Unexpected error.
  '/ts/{dataset}/{variable}/point':
    get:
      tags:
        - time-series
      operationId: getTimeSeriesForPoint
      summary: Compute time-series for point
<<<<<<< HEAD
      description: Compute a time series given a coordinate and a product.
=======
      description: Computes a time series given a coordinate and a product.
>>>>>>> 19199555
      parameters:
        - $ref: '#/components/parameters/dataset'
        - $ref: '#/components/parameters/variable'
        - $ref: '#/components/parameters/lat'
        - $ref: '#/components/parameters/lon'
        - $ref: '#/components/parameters/startDate'
        - $ref: '#/components/parameters/endDate'
      responses:
        '200':
          description: Success
          content:
            application/json:
              schema:
                $ref: '#/components/schemas/TimeSeries'
        '400':
          description: Invalid query parameters
        '500':
          description: Unexpected error.
  '/ts/{dataset}/{variable}/geometry':
    post:
      tags:
        - time-series
      operationId: getTimeSeriesForGeometry
      summary: Compute time-series for geometry
<<<<<<< HEAD
      description: Compute a time series given a GeoJSON geometry object.
=======
      description: Computes a time series given a GeoJSON geometry object.
>>>>>>> 19199555
      parameters:
        - $ref: '#/components/parameters/dataset'
        - $ref: '#/components/parameters/variable'
        - $ref: '#/components/parameters/startDate'
        - $ref: '#/components/parameters/endDate'
      requestBody:
        $ref: '#/components/requestBodies/GeoJsonGeometry'
      responses:
        '200':
          description: Success
          content:
            application/json:
              schema:
                $ref: '#/components/schemas/TimeSeries'
        '400':
          description: Invalid query parameters
        '500':
          description: Unexpected error.
<<<<<<< HEAD
  '/ts/{dataset}/{variable}/geometries':
    post:
      tags:
        - time-series
      operationId: getTimeSeriesForGeometries
      summary: Compute time-series for geometries
      description: Compute a time series given a GeoJSON geometry collection object.
      parameters:
        - $ref: '#/components/parameters/dataset'
        - $ref: '#/components/parameters/variable'
        - $ref: '#/components/parameters/startDate'
        - $ref: '#/components/parameters/endDate'
      requestBody:
        $ref: '#/components/requestBodies/GeoJsonGeometryCollection'
      responses:
        '200':
          description: Success
          content:
            application/json:
              schema:
                $ref: '#/components/schemas/TimeSeries'
        '400':
          description: Invalid query parameters
        '500':
          description: Unexpected error.
=======
>>>>>>> 19199555
  '/ts/{dataset}/{variable}/features':
    post:
      tags:
        - time-series
      operationId: getTimeSeriesForFeature
      summary: Compute time-series for feature collection
<<<<<<< HEAD
      description: Compute a time series given a GeoJSON feature collection object.
=======
      description: Compute a time series given a GeoJSON feature collection. object.
>>>>>>> 19199555
      parameters:
        - $ref: '#/components/parameters/dataset'
        - $ref: '#/components/parameters/variable'
        - $ref: '#/components/parameters/startDate'
        - $ref: '#/components/parameters/endDate'
      requestBody:
        $ref: '#/components/requestBodies/GeoJsonFeatureCollection'
      responses:
        '200':
          description: Success
          content:
            application/json:
              schema:
                $ref: '#/components/schemas/TimeSeries'
        '400':
          description: Invalid query parameters
        '500':
          description: Unexpected error.

  '/features':
    get:
      tags:
        - features
      summary: Get feature collections
      operationId: getFeatureCollections
      description: |
        Gets a list of meta-information objects accociated
        with the configured feature collections.
      responses:
        '200':
          $ref: '#/components/responses/FeatureCollectionInfos'
  '/features/{collection}':
    get:
      tags:
        - features
      summary: Find features
      operationId: findFeatures
      description: |
        Find all features in given collection matching the given geometry and/or query expression.
        The collection named "all" represents all available features.
        Only one of "bounds" or "geom" parameters may be given to specify the query geometry.
        Returns a FeatureCollection which may be empty.

      parameters:
        - $ref: '#/components/parameters/collection'
        - $ref: '#/components/parameters/bounds'
        - $ref: '#/components/parameters/geom'
        - $ref: '#/components/parameters/expr'
        - $ref: '#/components/parameters/comb'
      responses:
        '200':
          $ref: '#/components/responses/GeoJsonFeatureCollection'
        '404':
          description: Resource not found.
    post:
      tags:
        - features
      summary: Find features
      operationId: findFeaturesForGeoJSON
      description: |
        Find features in given collection matching the query expression and/or the geometry passed as a GeoJSON request.
        The collection named "all" represents all available features.
        If a GeoJSON FeatureCollection object is passed, only the first feature's geometry is used.
        Only one of "bounds" or "geom" parameters may be given to specify the query geometry.
        Returns a FeatureCollection which may be empty.
      parameters:
        - $ref: '#/components/parameters/collection'
        - $ref: '#/components/parameters/expr'
        - $ref: '#/components/parameters/comb'
      requestBody:
        $ref: '#/components/requestBodies/GeoJsonObject'
      responses:
        '200':
          $ref: '#/components/responses/GeoJsonFeatureCollection'

  '/features/{collection}/{dataset}':
    get:
      tags:
        - features
      summary: Find features for dataset
      operationId: findFeatures
      description: |
        Find all features in given collection matching the given geometry and/or query expression.
        The collection named "all" represents all available features.
        Only one of "bounds" or "geom" parameters may be given to specify the query geometry.
        Returns a FeatureCollection which may be empty.

      parameters:
        - $ref: '#/components/parameters/collection'
        - $ref: '#/components/parameters/dataset'
        - $ref: '#/components/parameters/expr'
        - $ref: '#/components/parameters/comb'
      responses:
        '200':
          $ref: '#/components/responses/GeoJsonFeatureCollection'
        '404':
          description: Resource not found.

components:
  parameters:
    collection:
      name: collection
      in: path
      description: Feature collection name.
      required: true
      schema:
        type: string
    dataset:
      name: dataset
      in: path
      description: Dataset name.
      required: true
      schema:
        type: string
    variable:
      name: variable
      in: path
      description: Variable name.
      required: true
      schema:
        type: string
    dim:
      name: dim
      in: path
      description: Dimension name.
      required: true
      schema:
        type: string
    z:
      name: z
      in: path
      description: Resolution level.
      required: true
      schema:
        type: number
        format: int32
    y:
      name: y
      in: path
      description: Spatial tile index in vertical direction.
      required: true
      schema:
        type: number
        format: int32
    x:
      name: x
      in: path
      description: Spatial tile index in horizontal direction.
      required: true
      schema:
        type: number
        format: int32
    expr:
      name: expr
      in: query
      description: |
        Query expression. May comprise any search terms.
        To search for specific fields, use the filed name as prefix followed by a colon, e.g. "NAME:*Lake".
      required: false
      schema:
        type: string
    bounds:
      name: bounds
      in: query
      description: Bounding box given as xmin,ymin,xmax,ymax.
      required: false
      schema:
        type: array
        minItems: 4
        maxItems: 4
        items:
          type: number
    geom:
      name: geom
      in: query
      description: Geometry WKT string.
      required: false
      schema:
        type: string
    comb:
      name: comb
      in: query
      description: Combination operation to be applied if multiple search criteria are given.
      required: false
      schema:
        type: string
        default: "and"
        enum: ["and", "or"]
    lat:
      name: lat
      in: query
      description: A latitude.
      required: true
      schema:
        type: number
        format: double
        minimum: -90.0
        maximum: 90.0
    lon:
      name: lon
      in: query
      description: A longitude.
      required: true
      schema:
        type: number
        format: double
        minimum: -180.0
        maximum: 180.0
    startDate:
      name: startDate
      in: query
      description: minimum date of the time series, following schema yyyy-MM-dd (inclusive).
      required: false
      schema:
        type: string
      example: 1970-01-01
    endDate:
      name: endDate
      in: query
      description: aximum date of the time series, following schema yyyy-MM-dd (inclusive).
      required: false
      schema:
        type: string
      example: 2099-01-01
  schemas:
    FeatureCollectionInfo:
      type: object
      required:
        - name
        - title
      properties:
        name:
          type: string
        title:
          type: string
        bbox:
          $ref: '#/components/schemas/BoundingBox'
    DatasetInfo:
      type: object
      required:
        - name
        - title
        - variables
      properties:
        name:
          type: string
        title:
          type: string
        bbox:
          $ref: '#/components/schemas/BoundingBox'
        variables:
          type: array
          items:
            $ref: '#/components/schemas/VariableInfo'
    VariableInfo:
      type: object
      required:
        - id
        - name
        - dims
        - shape
        - dtype
      properties:
        id:
          type: string
        name:
          type: string
        title:
          type: string
        dtype:
          type: string
        units:
          type: string
        dims:
          type: array
          items:
            type: string
        shape:
          type: array
          items:
            type: number
        tileSourceOptions:
          $ref: '#/components/schemas/OL4TileSchema'
    DatasetsRefs:
      type: object
      properties:
        datasets:
          type: array
          items:
            $ref: '#/components/schemas/DatasetRef'
    DatasetRef:
      type: object
      properties:
        name:
          type: string
        title:
          type: string
    CoordinateVariable:
      type: object
      properties:
        name:
          type: string
        dtype:
          type: string
        values:
          type: array
          items:
            type: number
    CesiumTileGrid:
      type: object
      properties:
        url:
          type: string
        rectangle:
          $ref: '#/components/schemas/CesiumRectangle'
        minimumLevel:
          type: number
        maximumLevel:
          type: number
        tileWidth:
          type: number
        tileHeight:
          type: number
        tilingScheme:
          $ref: '#/components/schemas/CesiumTilingScheme'
    CesiumTilingScheme:
      type: object
      properties:
        rectangle:
          $ref: '#/components/schemas/CesiumRectangle'
        numberOfLevelZeroTilesX:
          type: number
        numberOfLevelZeroTilesY:
          type: number
        minZoom:
          type: number
        maxZoom:
          type: number
        tileGrid:
          $ref: '#/components/schemas/OL4TileGrid'
    CesiumRectangle:
      type: object
      properties:
        west:
          type: number
        south:
          type: number
        east:
          type: number
        north:
          type: number
    OL4TileSchema:
      type: object
      properties:
        url:
          type: string
        projection:
          type: string
        minZoom:
          type: number
        maxZoom:
          type: number
        tileGrid:
          $ref: '#/components/schemas/OL4TileGrid'
    OL4TileGrid:
      type: object
      properties:
        extent:
          type: array
          minItems: 4
          maxItems: 4
          items:
            type: number
            format: float64
        origin:
          type: array
          minItems: 2
          maxItems: 2
          items:
            type: number
            format: float64
        tileSize:
          type: array
          minItems: 2
          maxItems: 2
          items:
            type: number
            format: int32
        resolutions:
          type: array
          minItems: 1
          items:
            type: number
            format: float64
    BoundingBox:
      description: "Bounding box given as [lon_min, lat_min, lon_max, lat_max]"
      type: array
      minItems: 4
      maxItems: 4
      items:
        type: number
    GeoJsonObject:
      description: "GeoJSON object according to RFC 7946 Section 3"
      type: object
      required:
        - type
      properties:
        type:
          type: string
        bbox:
          $ref: '#/components/schemas/BoundingBox'
      additionalProperties: true
    GeoJsonGeometry:
      description: "GeoJSON geometry object according to RFC 7946 Section 3.1"
      allOf:
      - $ref: '#/components/schemas/GeoJsonObject'
      - type: object
        required:
          - type
        properties:
          type:
            type: string
            enum: ["Point", "MultiPoint", "LineString", "MultiLineString", "Polygon", "MultiPolygon", "GeometryCollection"]
    GeoJsonGeometryCollection:
      description: "GeoJSON geometry collection object according to RFC 7946 Section 3.1.8"
      allOf:
      - $ref: '#/components/schemas/GeoJsonGeometry'
      - type: object
        required:
          - type
          - geometries
        properties:
          type:
            type: string
            enum: ["GeometryCollection"]
          geometries:
            type: array
            items:
              $ref: '#/components/schemas/GeoJsonGeometry'
    GeoJsonFeature:
      description: "GeoJSON feature collection according to RFC 7946 Section 3.2"
      allOf:
      - $ref: '#/components/schemas/GeoJsonObject'
      - type: object
        required:
          - type
          - geometry
        properties:
          type:
            type: string
            enum: ["Feature"]
          geometry:
            $ref: '#/components/schemas/GeoJsonGeometry'
    GeoJsonFeatureCollection:
      description: "GeoJSON feature collection according to RFC 7946 Section 3.3"
      allOf:
      - $ref: '#/components/schemas/GeoJsonObject'
      - type: object
        required:
          - type
          - features
        properties:
          type:
            type: string
            enum: ["FeatureCollection"]
          features:
            type: array
            minItems: 0
            items:
              $ref: '#/components/schemas/GeoJsonFeature'
    TimeSeriesInfo:
      type: object
      properties:
        layers:
          type: array
          items:
            $ref: '#/components/schemas/TimeSeriesVariableInfo'
    TimeSeriesVariableInfo:
      type: object
      properties:
        name:
          type: string
        dates:
          type: array
          items:
            type: string
        bounds:
          type: object
          properties:
            xmin:
              type: number
              format: double
            ymin:
              type: number
              format: double
            xmax:
              type: number
              format: double
            ymax:
              type: number
              format: double
    TimeSeries:
      type: object
      properties:
        results:
          type: array
          items:
            $ref: '#/components/schemas/TimeSeriesEntry'
    TimeSeriesEntry:
      type: object
      properties:
        result:
          $ref: '#/components/schemas/ArithmeticMean'
        date:
          type: string
    ArithmeticMean:
      type: object
      properties:
        totalCount:
          type: integer
          format: int32
          minimum: 0
        validCount:
          type: integer
          format: int32
          minimum: 0
        average:
          type: number
          format: double
  requestBodies:
    GeoJsonObject:
      description: GeoJSON FeatureCollection
      content:
        application/json:
          schema:
            $ref: '#/components/schemas/GeoJsonObject'
    GeoJsonGeometry:
      description: GeoJSON Geometry
      content:
        application/json:
          schema:
            $ref: '#/components/schemas/GeoJsonGeometry'
<<<<<<< HEAD
    GeoJsonGeometryCollection:
      description: GeoJSON Geometry Collection
      content:
        application/json:
          schema:
            $ref: '#/components/schemas/GeoJsonGeometryCollection'
=======
>>>>>>> 19199555
    GeoJsonFeature:
      description: GeoJSON Feature
      content:
        application/json:
          schema:
            $ref: '#/components/schemas/GeoJsonFeature'
    GeoJsonFeatureCollection:
      description: GeoJSON Feature Collection
      content:
        application/json:
          schema:
            $ref: '#/components/schemas/GeoJsonFeatureCollection'
  responses:
    FeatureCollectionInfos:
      description: Meta-information for each Feature Collection
      content:
        application/json:
          schema:
            type: array
            items:
              $ref: '#/components/schemas/FeatureCollectionInfo'
    GeoJsonFeatureCollection:
      description: GeoJSON FeatureCollection
      content:
        application/json:
          schema:
            $ref: '#/components/schemas/GeoJsonFeatureCollection'<|MERGE_RESOLUTION|>--- conflicted
+++ resolved
@@ -1,7 +1,7 @@
 openapi: 3.0.0
 servers:
   - description: DCS4COP Development API
-    url: http://xcube.dcs4cop.eu/dcs4cop-dev/api/0.1.0.dev4
+    url: http://xcube.dcs4cop.eu/dcs4cop-dev/api/0.1.0.dev5
   - description: SwaggerHub API Auto Mocking
     url: https://virtserver.swaggerhub.com/forman/xcube-server/1.0.0
 info:
@@ -250,11 +250,7 @@
         - time-series
       operationId: getTimeSeriesForPoint
       summary: Compute time-series for point
-<<<<<<< HEAD
       description: Compute a time series given a coordinate and a product.
-=======
-      description: Computes a time series given a coordinate and a product.
->>>>>>> 19199555
       parameters:
         - $ref: '#/components/parameters/dataset'
         - $ref: '#/components/parameters/variable'
@@ -279,11 +275,7 @@
         - time-series
       operationId: getTimeSeriesForGeometry
       summary: Compute time-series for geometry
-<<<<<<< HEAD
       description: Compute a time series given a GeoJSON geometry object.
-=======
-      description: Computes a time series given a GeoJSON geometry object.
->>>>>>> 19199555
       parameters:
         - $ref: '#/components/parameters/dataset'
         - $ref: '#/components/parameters/variable'
@@ -302,7 +294,6 @@
           description: Invalid query parameters
         '500':
           description: Unexpected error.
-<<<<<<< HEAD
   '/ts/{dataset}/{variable}/geometries':
     post:
       tags:
@@ -328,19 +319,13 @@
           description: Invalid query parameters
         '500':
           description: Unexpected error.
-=======
->>>>>>> 19199555
   '/ts/{dataset}/{variable}/features':
     post:
       tags:
         - time-series
       operationId: getTimeSeriesForFeature
       summary: Compute time-series for feature collection
-<<<<<<< HEAD
       description: Compute a time series given a GeoJSON feature collection object.
-=======
-      description: Compute a time series given a GeoJSON feature collection. object.
->>>>>>> 19199555
       parameters:
         - $ref: '#/components/parameters/dataset'
         - $ref: '#/components/parameters/variable'
@@ -883,15 +868,12 @@
         application/json:
           schema:
             $ref: '#/components/schemas/GeoJsonGeometry'
-<<<<<<< HEAD
     GeoJsonGeometryCollection:
       description: GeoJSON Geometry Collection
       content:
         application/json:
           schema:
             $ref: '#/components/schemas/GeoJsonGeometryCollection'
-=======
->>>>>>> 19199555
     GeoJsonFeature:
       description: GeoJSON Feature
       content:
