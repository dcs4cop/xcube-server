openapi: 3.0.0
servers:
  - description: SwaggerHub API Auto Mocking
    url: https://virtserver.swaggerhub.com/forman/xcube-server/1.0.0
info:
  description: |
    A light-weight web server that provides
    various services based on xarray-enabled datasets.
  version: "0.1.0.dev3"
  title: XCube Server API
  contact:
    email: bcdev@brockmann-consult.de
  license:
    name: MIT
    url: 'https://opensource.org/licenses/MIT'
tags:
  - name: catalogue
    description: Catalogue API
  - name: tiles
    description: Tiles API
  - name: time-series
    description: Time-series API
  - name: features
    description: Features API
paths:
  '/datasets.json':
    get:
      tags:
        - catalogue
      summary: Get all datasets
      operationId: getDatasets
      description: |
        Get a list of all available datasets.
      responses:
        '200':
          description: Dataset list.
          content:
            application/json:
              schema:
                $ref: '#/components/schemas/DatasetsRefs'
  '/variables/{dataset}.json':
    get:
      tags:
        - catalogue
      summary: Get variables for dataset
      operationId: getVariables
      parameters:
        - $ref: '#/components/parameters/dataset'
      description: |
        Get a dataset information object that
        also contains descriptions of all variables.
      responses:
        '200':
          description: Dataset information object.
          content:
            application/json:
              schema:
                $ref: '#/components/schemas/DatasetInfo'
  '/coords/{dataset}/{dim}.json':
    get:
      tags:
        - catalogue
      summary: Get coordinates
      operationId: getCoordinates
      parameters:
        - $ref: '#/components/parameters/dataset'
        - $ref: '#/components/parameters/dim'
      description: |
        Get the coordinates of a given dimension of a given dataset.
        Coordinates are returned as an array of values whose length is
        the size of the given dimension.
      responses:
        '200':
          description: Coordinates information object.
          content:
            application/json:
              schema:
                $ref: '#/components/schemas/CoordinateVariable'
  '/colorbars.json':
    get:
      tags:
        - catalogue
      summary: Get available color bars
      operationId: getColorBars
      description: |
        Retrieve all available color maps.
        For each color map its name, description
        and base64-encoded image is provided.
      responses:
        '200':
          description: Color bars.
          content:
            application/json:
              schema:
                type: array
                items:
                  type: array
                  items:
                    type: object
        '404':
          description: Resource not found.
  '/wmts/1.0.0/WMTSCapabilities.xml':
    get:
      tags:
        - tiles
      summary: Get WMTS capabilities
      operationId: getWMTSCapabilities
      responses:
        default:
          description: WMTS capabilities XML doc
          content:
            application/xml:
              schema:
                type: string
  '/wmts/1.0.0/{dataset}/{variable}/{z}/{y}/{x}.png':
    get:
      tags:
        - tiles
      summary: Get tile
      operationId: getTile
      description: |
        Get an image tile for a variable of a given dataset
        at resolution level z and spatial tile coordinate x, y.
      parameters:
        - $ref: '#/components/parameters/dataset'
        - $ref: '#/components/parameters/variable'
        - $ref: '#/components/parameters/z'
        - $ref: '#/components/parameters/y'
        - $ref: '#/components/parameters/x'
      responses:
        '200':
          description: Image tile.
          content:
            'image/png':
                  schema:
                    type: string
                    format: binary
        '404':
          description: Resource not found.
  '/tile/{dataset}/{variable}/{z}/{x}/{y}.png':
    get:
      tags:
        - tiles
      summary: Get tile
      operationId: getTile
      description: |
        Get an image tile for a variable of a given dataset
        at resolution level z and spatial tile coordinate x, y.
      parameters:
        - $ref: '#/components/parameters/dataset'
        - $ref: '#/components/parameters/variable'
        - $ref: '#/components/parameters/z'
        - $ref: '#/components/parameters/x'
        - $ref: '#/components/parameters/y'
      responses:
        '200':
          description: Image tile.
          content:
            'image/png':
                  schema:
                    type: string
                    format: binary
        '404':
          description: Resource not found.
  '/tilegrid/{dataset}/{variable}/ol4.json':
    get:
      tags:
        - tiles
      summary: Get tiling schema for OL4
      operationId: getOL4TileSchema
      description: |
        Get a tile grid description compatible with
        an OpenLayers v4.x ol.source.XYZ layer source.
      parameters:
        - $ref: '#/components/parameters/dataset'
        - $ref: '#/components/parameters/variable'
      responses:
        '200':
          description: Tile schema for OL4.
          content:
            application/json:
              schema:
                $ref: '#/components/schemas/OL4TileSchema'
        '404':
          description: Resource not found.
  '/tilegrid/{dataset}/{variable}/cesium.json':
    get:
      tags:
        - tiles
      summary: Get tile grid for Cesium
      operationId: getCesiumTileGrid
      description: |
        Get a tile grid description compatible with
        a Cesium v1.x XYZ image tile provider.
      parameters:
        - $ref: '#/components/parameters/dataset'
        - $ref: '#/components/parameters/variable'
      responses:
        '200':
          description: Cesium Tile Grid.
          content:
            application/json:
              schema:
                $ref: '#/components/schemas/CesiumTileGrid'
        '404':
          description: Resource not found.
<<<<<<< HEAD
  '/features':
    get:
      tags:
        - features
      summary: Find features
      operationId: findFeatures
      description: |
        Find features matching the given geometry and/or query expression.
        Only one of "bounds" or "geom" parameters may be given to specify the query geometry.
        Returns a FeatureCollection which may be empty.
=======
  '/ts':
    get:
      tags:
        - time-series
      operationId: tsInfo
      summary: Lists time stamps available for variables
      description: Returns for each variable the times in UTC format for which data is available.
      responses:
        '200':
          description: Success
          content:
            application/json:
              schema:
                $ref: '#/components/schemas/TimeSeriesInfo'
        '500':
          description: Unexpected error.
  '/ts/{dataset}/{variable}/point':
    get:
      tags:
        - time-series
      operationId: tsPoint
      summary: Computes a time-series
      description: Computes a time series given a coordinate and a product.
      parameters:
        - $ref: '#/components/parameters/dataset'
        - $ref: '#/components/parameters/variable'
        - $ref: '#/components/parameters/lat'
        - $ref: '#/components/parameters/lon'
        - $ref: '#/components/parameters/startDate'
        - $ref: '#/components/parameters/endDate'
      responses:
        '200':
          description: Success
          content:
            application/json:
              schema:
                $ref: '#/components/schemas/TimeSeries'
        '400':
          description: Invalid query parameters
        '500':
          description: Unexpected error.
>>>>>>> c3965a43

      parameters:
        - $ref: '#/components/parameters/bounds'
        - $ref: '#/components/parameters/geom'
        - $ref: '#/components/parameters/expr'
        - $ref: '#/components/parameters/comb'
      responses:
        '200':
          $ref: '#/components/responses/GeoJsonFeatureCollection'
        '404':
          description: Resource not found.
    post:
      tags:
        - features
      summary: Find features
      operationId: findFeaturesForGeoJSON
      description: |
        Find features matching the query expression and/or the geometry passed as a GeoJSON request.
        If a GeoJSON FeatureCollection object is passed, only the first feature's geometry is used.
        Only one of "bounds" or "geom" parameters may be given to specify the query geometry.
        Returns a FeatureCollection which may be empty.
      parameters:
        - $ref: '#/components/parameters/expr'
        - $ref: '#/components/parameters/comb'
      requestBody:
        $ref: '#/components/requestBodies/GeoJsonObject'
      responses:
        '200':
          $ref: '#/components/responses/GeoJsonFeatureCollection'
  '/features/{dataset}':
    get:
      tags:
        - features
      summary: Find features for dataset
      operationId: findFeaturesForDataset
      description: |
        Find features intersecting with the given dataset and/or matching the given query string.
        Returns a FeatureCollection which may be empty.
      parameters:
        - $ref: '#/components/parameters/dataset'
        - $ref: '#/components/parameters/expr'
        - $ref: '#/components/parameters/comb'
      responses:
        '200':
          $ref: '#/components/responses/GeoJsonFeatureCollection'
components:
  parameters:
    dataset:
      name: dataset
      in: path
      description: Dataset name.
      required: true
      schema:
        type: string
    variable:
      name: variable
      in: path
      description: Variable name.
      required: true
      schema:
        type: string
    dim:
      name: dim
      in: path
      description: Dimension name.
      required: true
      schema:
        type: string
    z:
      name: z
      in: path
      description: Resolution level.
      required: true
      schema:
        type: number
        format: int32
    y:
      name: y
      in: path
      description: Spatial tile index in vertical direction.
      required: true
      schema:
        type: number
        format: int32
    x:
      name: x
      in: path
      description: Spatial tile index in horizontal direction.
      required: true
      schema:
        type: number
        format: int32
<<<<<<< HEAD
    expr:
      name: expr
      in: query
      description: |
        Query expression. May comprise any search terms.
        To search for specific fields, use the filed name as prefix followed by a colon, e.g. "NAME:*Lake".
      required: false
      schema:
        type: string
    bounds:
      name: bounds
      in: query
      description: Bounding box given as xmin,ymin,xmax,ymax.
      required: false
      schema:
        type: array
        minItems: 4
        maxItems: 4
        items:
          type: number
    geom:
      name: geom
      in: query
      description: Geometry WKT string.
      required: false
      schema:
        type: string
    comb:
      name: comb
      in: query
      description: Combination operation to be applied if multiple search criteria are given.
      required: false
      schema:
        type: string
        default: "and"
        enum: ["and", "or"]
=======
    lat:
      name: lat
      in: query
      description: A latitude.
      required: true
      schema:
        type: number
        format: double
        minimum: -90.0
        maximum: 90.0
    lon:
      name: lon
      in: query
      description: A longitude.
      required: true
      schema:
        type: number
        format: double
        minimum: -180.0
        maximum: 180.0
    startDate:
      name: startDate
      in: query
      description: minimum date of the time series, following schema yyyy-MM-dd (inclusive).
      required: false
      schema:
        type: string
      example: 1970-01-01
    endDate:
      name: endDate
      in: query
      description: aximum date of the time series, following schema yyyy-MM-dd (inclusive).
      required: false
      schema:
        type: string
      example: 2099-01-01
>>>>>>> c3965a43
  schemas:
    DatasetInfo:
      type: object
      properties:
        name:
          type: string
        title:
          type: string
        bbox:
          type: array
          minItems: 4
          maxItems: 4
          items:
            type: number
        variables:
          type: array
          items:
            $ref: '#/components/schemas/VariableInfo'
    VariableInfo:
      type: object
      required:
        - id
        - name
        - dims
        - shape
        - dtype
      properties:
        id:
          type: string
        name:
          type: string
        title:
          type: string
        dtype:
          type: string
        units:
          type: string
        dims:
          type: array
          items:
            type: string
        shape:
          type: array
          items:
            type: number
        tileSourceOptions:
          $ref: '#/components/schemas/OL4TileSchema'
    DatasetsRefs:
      type: object
      properties:
        datasets:
          type: array
          items:
            $ref: '#/components/schemas/DatasetRef'
    DatasetRef:
      type: object
      properties:
        name:
          type: string
        title:
          type: string
    CoordinateVariable:
      type: object
      properties:
        name:
          type: string
        dtype:
          type: string
        values:
          type: array
          items:
            type: number
    CesiumTileGrid:
      type: object
      properties:
        url:
          type: string
        rectangle:
          $ref: '#/components/schemas/CesiumRectangle'
        minimumLevel:
          type: number
        maximumLevel:
          type: number
        tileWidth:
          type: number
        tileHeight:
          type: number
        tilingScheme:
          $ref: '#/components/schemas/CesiumTilingScheme'
    CesiumTilingScheme:
      type: object
      properties:
        rectangle:
          $ref: '#/components/schemas/CesiumRectangle'
        numberOfLevelZeroTilesX:
          type: number
        numberOfLevelZeroTilesY:
          type: number
        minZoom:
          type: number
        maxZoom:
          type: number
        tileGrid:
          $ref: '#/components/schemas/OL4TileGrid'
    CesiumRectangle:
      type: object
      properties:
        west:
          type: number
        south:
          type: number
        east:
          type: number
        north:
          type: number
    OL4TileSchema:
      type: object
      properties:
        url:
          type: string
        projection:
          type: string
        minZoom:
          type: number
        maxZoom:
          type: number
        tileGrid:
          $ref: '#/components/schemas/OL4TileGrid'
    OL4TileGrid:
      type: object
      properties:
        extent:
          type: array
          minItems: 4
          maxItems: 4
          items:
            type: number
            format: float64
        origin:
          type: array
          minItems: 2
          maxItems: 2
          items:
            type: number
            format: float64
        tileSize:
          type: array
          minItems: 2
          maxItems: 2
          items:
            type: number
            format: int32
        resolutions:
          type: array
          minItems: 1
          items:
            type: number
            format: float64
    GeoJsonObject:
      description: "GeoJSON object according to RFC 7946 Section 3"
      type: object
      required:
        - type
      properties:
        type:
          type: string
        bbox:
          type: array
          minItems: 4
          maxItems: 4
          items:
            type: number
      additionalProperties: true
    GeoJsonGeometry:
      description: "GeoJSON geometry object according to RFC 7946 Section 3.1"
      allOf:
      - $ref: '#/components/schemas/GeoJsonObject'
      - type: object
        required:
          - type
        properties:
          type:
            type: string
            enum: ["Point", "MultiPoint", "LineString", "MultiLineString", "Polygon", "MultiPolygon", "GeometryCollection"]
    GeoJsonFeature:
      description: "GeoJSON feature collection according to RFC 7946 Section 3.2"
      allOf:
      - $ref: '#/components/schemas/GeoJsonObject'
      - type: object
        required:
          - type
          - geometry
        properties:
          type:
            type: string
            enum: ["Feature"]
          geometry:
            $ref: '#/components/schemas/GeoJsonGeometry'
    GeoJsonFeatureCollection:
      description: "GeoJSON feature collection according to RFC 7946 Section 3.3"
      allOf:
      - $ref: '#/components/schemas/GeoJsonObject'
      - type: object
        required:
          - type
          - features
        properties:
          type:
            type: string
            enum: ["FeatureCollection"]
          features:
            type: array
            minItems: 0
            items:
              $ref: '#/components/schemas/GeoJsonFeature'
<<<<<<< HEAD
  requestBodies:
    GeoJsonObject:
      description: GeoJSON FeatureCollection
      content:
        application/json:
          schema:
            $ref: '#/components/schemas/GeoJsonObject'
  responses:
    GeoJsonFeatureCollection:
      description: GeoJSON FeatureCollection
      content:
        application/json:
          schema:
            $ref: '#/components/schemas/GeoJsonFeatureCollection'
=======
    TimeSeriesInfo:
      type: object
      properties:
        layers:
          type: array
          items:
            $ref: '#/components/schemas/TimeSeriesVariableInfo'
    TimeSeriesVariableInfo:
      type: object
      properties:
        name:
          type: string
        dates:
          type: array
          items:
            type: string
        bounds:
          type: object
          properties:
            xmin:
              type: number
              format: double
            ymin:
              type: number
              format: double
            xmax:
              type: number
              format: double
            ymax:
              type: number
              format: double
    TimeSeries:
      type: object
      properties:
        results:
          type: array
          items:
            $ref: '#/components/schemas/TimeSeriesEntry'
    TimeSeriesEntry:
      type: object
      properties:
        result:
          $ref: '#/components/schemas/ArithmeticMean'
        date:
          type: string
    ArithmeticMean:
      type: object
      properties:
        totalCount:
          type: integer
          format: int32
          minimum: 0
        validCount:
          type: integer
          format: int32
          minimum: 0
        average:
          type: number
          format: double
>>>>>>> c3965a43
<|MERGE_RESOLUTION|>--- conflicted
+++ resolved
@@ -204,18 +204,6 @@
                 $ref: '#/components/schemas/CesiumTileGrid'
         '404':
           description: Resource not found.
-<<<<<<< HEAD
-  '/features':
-    get:
-      tags:
-        - features
-      summary: Find features
-      operationId: findFeatures
-      description: |
-        Find features matching the given geometry and/or query expression.
-        Only one of "bounds" or "geom" parameters may be given to specify the query geometry.
-        Returns a FeatureCollection which may be empty.
-=======
   '/ts':
     get:
       tags:
@@ -257,7 +245,17 @@
           description: Invalid query parameters
         '500':
           description: Unexpected error.
->>>>>>> c3965a43
+
+  '/features':
+    get:
+      tags:
+        - features
+      summary: Find features
+      operationId: findFeatures
+      description: |
+        Find features matching the given geometry and/or query expression.
+        Only one of "bounds" or "geom" parameters may be given to specify the query geometry.
+        Returns a FeatureCollection which may be empty.
 
       parameters:
         - $ref: '#/components/parameters/bounds'
@@ -350,7 +348,6 @@
       schema:
         type: number
         format: int32
-<<<<<<< HEAD
     expr:
       name: expr
       in: query
@@ -387,7 +384,6 @@
         type: string
         default: "and"
         enum: ["and", "or"]
-=======
     lat:
       name: lat
       in: query
@@ -424,7 +420,6 @@
       schema:
         type: string
       example: 2099-01-01
->>>>>>> c3965a43
   schemas:
     DatasetInfo:
       type: object
@@ -640,22 +635,6 @@
             minItems: 0
             items:
               $ref: '#/components/schemas/GeoJsonFeature'
-<<<<<<< HEAD
-  requestBodies:
-    GeoJsonObject:
-      description: GeoJSON FeatureCollection
-      content:
-        application/json:
-          schema:
-            $ref: '#/components/schemas/GeoJsonObject'
-  responses:
-    GeoJsonFeatureCollection:
-      description: GeoJSON FeatureCollection
-      content:
-        application/json:
-          schema:
-            $ref: '#/components/schemas/GeoJsonFeatureCollection'
-=======
     TimeSeriesInfo:
       type: object
       properties:
@@ -715,4 +694,17 @@
         average:
           type: number
           format: double
->>>>>>> c3965a43
+  requestBodies:
+    GeoJsonObject:
+      description: GeoJSON FeatureCollection
+      content:
+        application/json:
+          schema:
+            $ref: '#/components/schemas/GeoJsonObject'
+  responses:
+    GeoJsonFeatureCollection:
+      description: GeoJSON FeatureCollection
+      content:
+        application/json:
+          schema:
+            $ref: '#/components/schemas/GeoJsonFeatureCollection'