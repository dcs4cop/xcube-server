--- conflicted
+++ resolved
@@ -6,7 +6,7 @@
   description: |
     A light-weight web server that provides
     various services based on xarray-enabled datasets.
-  version: "0.1.0.dev2"
+  version: "0.1.0"
   title: XCube Server API
   contact:
     email: bcdev@brockmann-consult.de
@@ -407,101 +407,6 @@
         resolutions:
           type: array
           minItems: 1
-<<<<<<< HEAD
-          items:
-            type: number
-            format: float64
-    GeoJsonObject:
-      description: "GeoJSON object according to RFC 7946 Section 3"
-      type: object
-      required:
-        - type
-      properties:
-        type:
-          type: string
-        bbox:
-          type: array
-          minItems: 4
-          maxItems: 4
-          items:
-            type: number
-      additionalProperties: true
-    GeoJsonGeometry:
-      description: "GeoJSON geometry object according to RFC 7946 Section 3.1"
-      allOf:
-      - $ref: '#/components/schemas/GeoJsonObject'
-      - type: object
-        required:
-          - type
-        properties:
-          type:
-            type: string
-            enum: ["Point", "MultiPoint", "LineString", "MultiLineString", "Polygon", "MultiPolygon", "GeometryCollection"]
-    GeoJsonGeometryPrimitive:
-      description: "GeoJSON geometry objects according to RFC 7946 Section 3.1.1 to 3.1.7"
-      allOf:
-      - $ref: '#/components/schemas/GeoJsonObject'
-      - type: object
-        required:
-          - type
-          - coordinates
-        properties:
-          type:
-            type: string
-            enum: ["Point", "MultiPoint", "LineString", "MultiLineString", "Polygon", "MultiPolygon"]
-          coordinates:
-            type: array
-            items:
-              type: number
-    GeoJsonGeometryCollection:
-      description: "GeoJSON geometry collection according to RFC 7946 Section 3.1.8"
-      allOf:
-      - $ref: '#/components/schemas/GeoJsonObject'
-      - type: object
-        required:
-          - type
-          - geometries
-        properties:
-          type:
-            type: string
-            enum: ["GeometryCollection"]
-          geometries:
-            type: array
-            items:
-              $ref: '#/components/schemas/GeoJsonGeometry'
-    GeoJsonFeature:
-      description: "GeoJSON feature collection according to RFC 7946 Section 3.2"
-      allOf:
-      - $ref: '#/components/schemas/GeoJsonObject'
-      - type: object
-        required:
-          - type
-          - geometry
-        properties:
-          type:
-            type: string
-            enum: ["Feature"]
-          geometry:
-            $ref: '#/components/schemas/GeoJsonGeometry'
-    GeoJsonFeatureCollection:
-      description: "GeoJSON feature collection according to RFC 7946 Section 3.3"
-      allOf:
-      - $ref: '#/components/schemas/GeoJsonObject'
-      - type: object
-        required:
-          - type
-          - features
-        properties:
-          type:
-            type: string
-            enum: ["FeatureCollection"]
-          features:
-            type: array
-            minItems: 0
-            items:
-              $ref: '#/components/schemas/GeoJsonFeature'
-=======
-          items:
-            type: number
-            format: float64
->>>>>>> f1bd6682
+          items:
+            type: number
+            format: float64