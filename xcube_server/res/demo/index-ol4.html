--- conflicted
+++ resolved
@@ -1,14 +1,14 @@
 <!doctype html>
 <html lang="en">
-
 <head>
-    <meta http-equiv="Cache-Control" content="no-cache, no-store, must-revalidate" />
-    <meta http-equiv="Pragma" content="no-cache" />
-    <meta http-equiv="Expires" content="0" />
+    <meta http-equiv="Cache-Control" content="no-cache, no-store, must-revalidate"/>
+    <meta http-equiv="Pragma" content="no-cache"/>
+    <meta http-equiv="Expires" content="0"/>
     <!-- Tell IE to use the latest, best version. -->
     <meta http-equiv="X-UA-Compatible" content="IE=edge">
     <!-- Make the application on mobile take up the full browser screen and disable user scaling. -->
-    <meta name="viewport" content="width=device-width, initial-scale=1, maximum-scale=1, minimum-scale=1, user-scalable=no">
+    <meta name="viewport"
+          content="width=device-width, initial-scale=1, maximum-scale=1, minimum-scale=1, user-scalable=no">
     <link rel="stylesheet" href="https://openlayers.org/en/v4.6.5/css/ol.css" type="text/css">
     <link rel="stylesheet" href="../css/ol-layerswitcher.css" type="text/css" />
     <style>
@@ -41,7 +41,6 @@
     <script src="../js/ol-layerswitcher.js" type="text/javascript"></script>
     <title>xcube Tile Server Demo</title>
 </head>
-
 <body>
     <div id="map" class="map">
         <div style="height: 24px; padding: 4px; margin: 4px; position: absolute; bottom: 0px; z-index:100">
@@ -82,7 +81,7 @@
                     layers: [
                     ]
                 });
-                
+
                 fetch('http://localhost:8080/xcube/variables/' + datasetName + '.json')
                 .then(response => response.json())
                 .then(options => {
@@ -113,45 +112,6 @@
                 map.addLayer(overlayGroup);
             }
         })
-<<<<<<< HEAD
-=======
-    });
-
-    var datasetName = 'remote';
-    // var datasetName = 'computed';
-    var layerSourceOptions = null;
-    var animationId = null;
-    var frameRate = 0.5; // frames per second
-    var baseTileUrl = null;
-    var timeValues = null;
-    var timeValue = null;
-    var timeIndex = 0;
-
-    fetch('http://localhost:8080/xcube/tilegrid/' + datasetName + '/conc_chl/ol4.json')
-    .then(response => response.json())
-    .then(options => {
-        layerSourceOptions = options;
-        map.addLayer(new ol.layer.Tile({source: newTileXYZSourceFromJsonOptions(layerSourceOptions)})); 
-        return fetch('http://localhost:8080/xcube/coords/' + datasetName + '/time.json');
-    })
-    .then(response => response.json())
-    .then(coords => {
-        timeValues = coords.values;
-        console.log(timeValues);
-        initAnimation(); 
-    });
-
-    function updateTimeInfo() {
-        var info = document.getElementById('info');
-        if (timeValue) {
-            html = timeValue;
-            html += ', step ' + timeIndex + " of " + timeValues.length;
-        } else {
-            html = 'YYYY-DD-HH';
-        }
-        info.innerHTML = "<strong>" + html + "</strong>";
-    }
->>>>>>> b834c1ba
 
         function updateTimeInfo() {
             var info = document.getElementById('info');
@@ -164,16 +124,16 @@
             info.innerHTML = "<strong>" + html + "</strong>";
         }
 
-        function onNewTime() {
-            if (timeValues === null || timeValues.length === 0) {
-                return null;
-            }
-            timeIndex += 1;
-            timeValue = timeValues[timeIndex % timeValues.length]
-            if (!timeValue) {
-                return;
-            }
-            updateTimeInfo();
+    function onNewTime() {
+        if (timeValues === null || timeValues.length === 0) {
+            return null;
+        }
+        timeIndex += 1;
+        timeValue = timeValues[timeIndex % timeValues.length]
+        if (!timeValue) {
+            return;
+        }
+        updateTimeInfo();
 
             map.getLayerGroup().getLayers().forEach((lyr) => {
                 let layerName = lyr.get('title');
@@ -230,5 +190,4 @@
 
     </script>
 </body>
-
 </html>